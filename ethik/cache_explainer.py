import collections
import functools
import itertools
import math
import warnings

import numpy as np
import pandas as pd
import plotly.graph_objs as go

from .base_explainer import BaseExplainer
from .query import Query
from .utils import set_fig_size, to_pandas
from .warnings import ConvergenceWarning

__all__ = ["CacheExplainer"]


class CacheExplainer(BaseExplainer):
    """Explains the influence of features on model predictions and performance.

    Parameters:
        alpha (float): A `float` between `0` and `0.5` which indicates by how close the `CacheExplainer`
            should look at extreme values of a distribution. The closer to zero, the more so
            extreme values will be accounted for. The default is `0.05` which means that all values
            beyond the 5th and 95th quantiles are ignored.
        n_taus (int): The number of τ values to consider. The results will be more fine-grained the
            higher this value is. However the computation time increases linearly with `n_taus`.
            The default is `41` and corresponds to each τ being separated by it's neighbors by
            `0.05`.
        n_samples (int): The number of samples to use for the confidence interval.
            If `1`, the default, no confidence interval is computed.
        sample_frac (float): The proportion of lines in the dataset sampled to
            generate the samples for the confidence interval. If `n_samples` is
            `1`, no confidence interval is computed and the whole dataset is used.
            Default is `0.8`.
        conf_level (float): A `float` between `0` and `0.5` which indicates the
            quantile used for the confidence interval. Default is `0.05`, which
            means that the confidence interval contains the data between the 5th
            and 95th quantiles.
        max_iterations (int): The maximum number of iterations used when applying the Newton step
            of the optimization procedure. Default is `5`.
        tol (float): The bottom threshold for the gradient of the optimization
            procedure. When reached, the procedure stops. Otherwise, a warning
            is raised about the fact that the optimization did not converge.
            Default is `1e-4`.
        n_jobs (int): The number of jobs to use for parallel computations. See
            `joblib.Parallel()`. Default is `-1`.
        memoize (bool): Indicates whether or not memoization should be used or not. If `True`, then
            intermediate results will be stored in order to avoid recomputing results that can be
            reused by successively called methods. For example, if you call `plot_influence` followed by
            `plot_influence_ranking` and `memoize` is `True`, then the intermediate results required by
            `plot_influence` will be reused for `plot_influence_ranking`. Memoization is turned off by
            default because it can lead to unexpected behavior depending on your usage.
        verbose (bool): Whether or not to show progress bars during
            computations. Default is `True`.
    """

    def __init__(
        self,
        alpha=0.05,
        n_taus=41,
        n_samples=1,
        sample_frac=0.8,
        conf_level=0.05,
        max_iterations=15,
        tol=1e-4,
        n_jobs=1,  # Parallelism is only worth it if the dataset is "large"
        memoize=False,
        verbose=True,
    ):
        super().__init__(
            alpha=alpha,
            n_samples=n_samples,
            sample_frac=sample_frac,
            conf_level=conf_level,
            max_iterations=max_iterations,
            tol=tol,
            n_jobs=n_jobs,
            verbose=verbose,
        )

        if not n_taus > 0:
            raise ValueError(
                f"n_taus must be a strictly positive integer, got {n_taus}"
            )

        # `n_taus` needs to be odd to include the mean (tau == 0)
        if not n_taus % 2:
            n_taus += 1

        self.n_taus = n_taus
        self.memoize = memoize
        self.metric_names = set()
        self._reset_info()

    def _reset_info(self):
        """Resets the info dataframe (for when memoization is turned off)."""
        self.info = pd.DataFrame(
            columns=[
                "group",
                "feature",
                "tau",
                "target",
                "ksi",
                "label",
                "influence",
                "influence_low",
                "influence_high",
            ]
        )

    def get_metric_name(self, metric):
        """Get the name of the column in explainer's info dataframe to store the
        performance with respect of the given metric.

        Args:
            metric (callable): The metric to compute the model's performance.

        Returns:
            str: The name of the column.
        """
        name = super().get_metric_name(metric)
        if name in self.info.columns and name not in self.metric_names:
            raise ValueError(f"Cannot use {name} as a metric name")
        return name

<<<<<<< HEAD
    def _explain_with_cache(
        self, X_test, y_pred, explain, link_variables=False, constraints=None
    ):
=======
    @property
    def features(self):
        return self.info["feature"].unique().tolist()

    @property
    def taus(self):
        tau_precision = 2 / (self.n_taus - 1)
        return list(decimal_range(-1, 1, tau_precision))

    def _determine_pairs_to_do(self, features, labels):
        to_do_pairs = set(itertools.product(features, labels)) - set(
            self.info.groupby(["feature", "label"]).groups.keys()
        )
        to_do_map = collections.defaultdict(list)
        for feat, label in to_do_pairs:
            to_do_map[feat].append(label)
        return {feat: list(sorted(labels)) for feat, labels in to_do_map.items()}

    def _build_targets(self, X_test):
        quantiles = X_test.quantile(q=[self.alpha, 1.0 - self.alpha])

        # Issue a warning if a feature doesn't have distinct quantiles
        for feature, n_unique in quantiles.nunique().to_dict().items():
            if n_unique == 1:
                warnings.warn(
                    message=f"all the values of feature {feature} are identical",
                    category=ConstantWarning,
                )

        q_mins = quantiles.loc[self.alpha].to_dict()
        q_maxs = quantiles.loc[1.0 - self.alpha].to_dict()
        means = X_test.mean().to_dict()
        return {
            feature: [
                means[feature]
                + tau
                * (
                    max(means[feature] - q_mins[feature], 0)
                    if tau < 0
                    else max(q_maxs[feature] - means[feature], 0)
                )
                for tau in self.taus
            ]
            for feature in X_test.columns
        }

    def _build_additional_info(self, X_test, y_pred):
        X_test = pd.DataFrame(to_pandas(X_test))
        y_pred = pd.DataFrame(to_pandas(y_pred))
        X_test = self._one_hot_encode(X_test)

        # Check which (feature, label) pairs have to be done
        to_do_map = self._determine_pairs_to_do(
            features=X_test.columns, labels=y_pred.columns
        )
        # We need a list to keep the order of X_test
        to_do_features = list(feat for feat in X_test.columns if feat in to_do_map)
        X_test = X_test[to_do_features]

        if X_test.empty:
            return pd.DataFrame()

        targets = self._build_targets(X_test=X_test)
        info_to_complete = pd.concat(
            [
                pd.DataFrame(
                    {
                        "tau": self.taus,
                        "target": targets[feature],
                        "feature": [feature] * len(self.taus),
                        "label": [label] * len(self.taus),
                    }
                )
                # We need to iterate over `to_do_features` to keep the order of X_test
                for feature in to_do_features
                for label in to_do_map[feature]
            ],
            ignore_index=True,
        )
        return info_to_complete

    def _explain_with_cache(self, X_test, y_pred, explain):
>>>>>>> 4ebad5b5
        if not self.memoize:
            self._reset_info()

        # We need dataframes for the return. To make the conversion faster in the
        # following methods, we do it now.
        X_test = pd.DataFrame(to_pandas(X_test))
        y_pred = pd.DataFrame(to_pandas(y_pred))
        X_test = self._one_hot_encode(X_test)

        query = Query.from_taus(
            X_test=X_test,
            labels=y_pred.columns,
            n_taus=self.n_taus,  #  TODO: it's a lot of points for link_variables=True
            q=[self.alpha, 1 - self.alpha],
            constraints=constraints,
            link_variables=link_variables,
        )

        query_index = pd.MultiIndex.from_arrays([query["group"], query["label"]])
        info_index = pd.MultiIndex.from_arrays([self.info["group"], self.info["label"]])
        diff_index = ~query_index.isin(info_index)

        self.info = self.info.append(query[diff_index], ignore_index=True, sort=False)
        self.info = explain(query=self.info)

        queried_groups = query["group"].unique()
        ret = self.info[
            self.info["group"].isin(queried_groups)
            & self.info["label"].isin(y_pred.columns)
        ]

        n_not_converged = len(ret[~ret["converged"]])
        if n_not_converged:
            warnings.warn(
                message=f"{n_not_converged} groups didn't converge.",
                category=ConvergenceWarning,
            )

        return ret

    def explain_influence(self, X_test, y_pred, link_variables=False, constraints=None):
        """Compute the influence of the model for the features in `X_test`.

        Args:
            X_test (pd.DataFrame or pd.Series): The dataset as a pandas dataframe
                with one column per feature or a pandas series for a single feature.
            y_pred (pd.DataFrame or pd.Series): The model predictions
                for the samples in `X_test`. For binary classification and regression,
                `pd.Series` is expected. For multi-label classification, a
                pandas dataframe with one column per label is
                expected. The values can either be probabilities or `0/1`
                (for a one-hot-encoded output).
            link_variables (bool, optional): Whether to make a multidimensional
                explanation or not. Default is `False`, which means that all
                the features in `X_test` are considered independently (so the
                correlation are not taken into account).
            constraints (dict, optional): A dictionary `(feature, mean)` to fix
                the mean of certain features, i.e. to ask questions like "How does
                the model behave for a mean age ranging from 20 to 60 when the
                education level is 10?"

        Returns:
            pd.DataFrame:
                A dataframe with columns `(feature, tau, target, ksi, label,
                influence, influence_low, influence_high)`. If `explainer.n_samples` is `1`,
                no confidence interval is computed and `influence = influence_low = influence_high`.
                The value of `label` is not important for regression.

        Examples:
            See more examples in `notebooks`.

            Binary classification:

            >>> X_test = pd.DataFrame([
            ...     [1, 2],
            ...     [1.1, 2.2],
            ...     [1.3, 2.3],
            ... ], columns=["x0", "x1"])
            >>> y_pred = model.predict(X_test)
            >>> y_pred
            [0, 1, 1]  # Can also be probabilities: [0.3, 0.65, 0.8]
            >>> # For readibility reasons, we give a name to the predictions
            >>> y_pred = pd.Series(y_pred, name="is_reliable")
            >>> explainer.explain_influence(X_test, y_pred)

            Regression is similar to binary classification:

            >>> X_test = pd.DataFrame([
            ...     [1, 2],
            ...     [1.1, 2.2],
            ...     [1.3, 2.3],
            ... ], columns=["x0", "x1"])
            >>> y_pred = model.predict(X_test)
            >>> y_pred
            [22, 24, 19]
            >>> # For readibility reasons, we give a name to the predictions
            >>> y_pred = pd.Series(y_pred, name="price")
            >>> explainer.explain_influence(X_test, y_pred)

            For multi-label classification, we need a dataframe to store predictions:

            >>> X_test = pd.DataFrame([
            ...     [1, 2],
            ...     [1.1, 2.2],
            ...     [1.3, 2.3],
            ... ], columns=["x0", "x1"])
            >>> y_pred = model.predict(X_test)
            >>> y_pred.columns
            ["class0", "class1", "class2"]
            >>> y_pred.iloc[0]
            [0, 1, 0] # One-hot encoded, or probabilities: [0.15, 0.6, 0.25]
            >>> explainer.explain_influence(X_test, y_pred)
        """
        return self._explain_with_cache(
            X_test,
            y_pred,
            explain=functools.partial(
                self._explain_influence, X_test=X_test, y_pred=y_pred
            ),
            link_variables=link_variables,
            constraints=constraints,
        )

    def explain_performance(
        self, X_test, y_test, y_pred, metric, link_variables=False, constraints=None
    ):
        """Compute the change in model's performance for the features in `X_test`.

        Args:
            X_test (pd.DataFrame or pd.Series): The dataset as a pandas dataframe
                with one column per feature or a pandas series for a single feature.
            y_test (pd.DataFrame or pd.Series): The true values
                for the samples in `X_test`. For binary classification and regression,
                a `pd.Series` is expected. For multi-label classification,
                a pandas dataframe with one column per label is
                expected. The values can either be probabilities or `0/1`
                (for a one-hot-encoded output).
            y_pred (pd.DataFrame or pd.Series): The model predictions
                for the samples in `X_test`. The format is the same as `y_test`.
            metric (callable): A scikit-learn-like metric
                `f(y_true, y_pred, sample_weight=None)`. The metric must be able
                to handle the `y` data. For instance, for `sklearn.metrics.accuracy_score()`,
                "the set of labels predicted for a sample must exactly match the
                corresponding set of labels in `y_true`".
            link_variables (bool, optional): Whether to make a multidimensional
                explanation or not. Default is `False`, which means that all
                the features in `X_test` are considered independently (so the
                correlation are not taken into account).
            constraints (dict, optional): A dictionary `(feature, mean)` to fix
                the mean of certain features, i.e. to ask questions like "How does
                the model behave for a mean age ranging from 20 to 60 when the
                education level is 10?"

        Returns:
            pd.DataFrame:
                A dataframe with columns `(feature, tau, target, ksi, label,
                influence, influence_low, influence_high, <metric_name>, <metric_name_low>, <metric_name_high>)`.
                If `explainer.n_samples` is `1`, no confidence interval is computed
                and `<metric_name> = <metric_name_low> = <metric_name_high>`.
                The value of `label` is not important for regression.

        Examples:
            See examples in `notebooks`.
        """
        metric_name = self.get_metric_name(metric)
        self.metric_names.add(metric_name)
        return self._explain_with_cache(
            X_test,
            y_pred,
            explain=functools.partial(
                self._explain_performance,
                X_test=X_test,
                y_pred=y_pred,
                y_test=y_test,
                metric=metric,
            ),
            link_variables=link_variables,
            constraints=constraints,
        )

    def rank_by_influence(self, X_test, y_pred):
        """Returns a pandas DataFrame containing the importance of each feature
        per label.

        Args:
            X_test (pd.DataFrame or pd.Series): The dataset as a pandas dataframe
                with one column per feature or a pandas series for a single feature.
            y_pred (pd.DataFrame or pd.Series): The model predictions
                for the samples in `X_test`. For binary classification and regression,
                a `pd.Series` is expected. For multi-label classification,
                a pandas dataframe with one column per label is
                expected. The values can either be probabilities or `0/1`
                (for a one-hot-encoded output).

        Returns:
            pd.DataFrame:
                A dataframe with columns `(label, feature, importance)`. The row
                `(setosa, petal length (cm), 0.282507)` means that the feature
                `petal length` of the Iris dataset has an importance of about
                30% in the prediction of the class `setosa`.

                The importance is a real number between 0 and 1. Intuitively,
                if the model influence for the feature `X` is a flat curve (the average
                model prediction is not impacted by the mean of `X`) then we
                can conclude that `X` has no importance for predictions. This
                flat curve is the baseline and satisfies \\(y = influence_{\\tau(0)}\\).
                To compute the importance of a feature, we look at the average
                distance of the influence curve to this baseline:

                $$
                I(X) = \\frac{1}{n_\\tau} \\sum_{i=1}^{n_\\tau} \\mid influence_{\\tau(i)}(X) - influence_{\\tau(0)}(X) \\mid
                $$

                The influence curve is first normalized so that the importance is
                between 0 and 1 (which may not be the case originally for regression
                problems). To normalize, we get the minimum and maximum influences
                *across all features and all classes* and then compute
                `normalized = (influence - min) / (max - min)`.

                For regression problems, there's one label only and its name
                doesn't matter (it's just to have a consistent output).
        """

        def get_importance(group, min_influence, max_influence):
            """Computes the average absolute difference in influence changes per tau increase."""
            #  Normalize influence to get an importance between 0 and 1
            # influence can be outside [0, 1] for regression
            influence = group["influence"]
            group["influence"] = (influence - min_influence) / (
                max_influence - min_influence
            )
            baseline = group.query("tau == 0").iloc[0]["influence"]
            return (group["influence"] - baseline).abs().mean()

        explanation = self.explain_influence(X_test=X_test, y_pred=y_pred)
        min_influence = explanation["influence"].min()
        max_influence = explanation["influence"].max()

        return (
            explanation.groupby(["label", "feature"])
            .apply(
                functools.partial(
                    get_importance,
                    min_influence=min_influence,
                    max_influence=max_influence,
                )
            )
            .to_frame("importance")
            .reset_index()
        )

    def rank_by_performance(self, X_test, y_test, y_pred, metric):
        """Returns a pandas DataFrame containing
        per label.

        Args:
            X_test (pd.DataFrame or pd.Series): The dataset as a pandas dataframe
                with one column per feature or a pandas series for a single feature.
            y_test (pd.DataFrame or pd.Series): The true output
                for the samples in `X_test`. For binary classification and regression,
                a `pd.Series` is expected. For multi-label classification,
                a pandas dataframe with one column per label is
                expected. The values can either be probabilities or `0/1`
                (for a one-hot-encoded output).
            y_pred (pd.DataFrame or pd.Series): The model predictions
                for the samples in `X_test`. The format is the same as `y_test`.
            metric (callable): A scikit-learn-like metric
                `f(y_true, y_pred, sample_weight=None)`. The metric must be able
                to handle the `y` data. For instance, for `sklearn.metrics.accuracy_score()`,
                "the set of labels predicted for a sample must exactly match the
                corresponding set of labels in `y_true`".

        Returns:
            pd.DataFrame:
                A dataframe with columns `(feature, min, max)`. The row
                `(age, 0.862010, 0.996360)` means that the score measured by the
                given metric (e.g. `sklearn.metrics.accuracy_score`) stays bewteen
                86.2% and 99.6% on average when we make the mean age change. With
                such information, we can find the features for which the model
                performs the worst or the best.

                For regression problems, there's one label only and its name
                doesn't matter (it's just to have a consistent output).
        """
        metric_name = self.get_metric_name(metric)

        def get_aggregates(df):
            return pd.Series(
                [df[metric_name].min(), df[metric_name].max()], index=["min", "max"]
            )

        return (
            self.explain_performance(X_test, y_test, y_pred, metric)
            .groupby("feature")
            .apply(get_aggregates)
            .reset_index()
        )

    def _plot_explanation(
        self,
        explanation,
        y_col,
        y_label,
        colors=None,
        yrange=None,
        size=None,
        constraints=None,
    ):
        if constraints is not None:
            explanation = explanation[~explanation["feature"].isin(constraints)]
            constraints_title = ", ".join(f"{f}={v}" for f, v in constraints.items())
        else:
            constraints_title = ""

        features = explanation["feature"].unique()

        if colors is None:
            colors = {}
        elif type(colors) is str:
            colors = {feat: colors for feat in features}

        #  There are multiple features, we plot them together with taus
        if len(features) > 1:
            fig = go.Figure()

            for i, feat in enumerate(features):
                taus = explanation.query(f'feature == "{feat}"')["tau"]
                targets = explanation.query(f'feature == "{feat}"')["target"]
                y = explanation.query(f'feature == "{feat}"')[y_col]
                converged = explanation.query(f'feature == "{feat}"')["converged"]
                fig.add_trace(
                    go.Scatter(
                        x=taus,
                        y=y,
                        mode="lines+markers",
                        hoverinfo="y",
                        name=feat,
                        customdata=list(zip(taus, targets)),
                        marker=dict(
                            color=colors.get(feat),
                            opacity=[1 if c else 0.5 for c in converged],
                        ),
                    )
                )

            x_title = "tau"
            if constraints_title:
                x_title += f" (with {constraints_title})"

            fig.update_layout(
                margin=dict(t=30, r=50, b=40),
                xaxis=dict(title=x_title, nticks=5),
                yaxis=dict(title=y_label, range=yrange),
            )
            set_fig_size(fig, size)
            return fig

        #  There is only one feature, we plot it with its nominal values.
        feat = features[0]
        fig = go.Figure()
        x = explanation.query(f'feature == "{feat}"')["target"]
        y = explanation.query(f'feature == "{feat}"')[y_col]
        converged = explanation.query(f'feature == "{feat}"')["converged"]

        if self.n_samples > 1:
            low = explanation.query(f'feature == "{feat}"')[f"{y_col}_low"]
            high = explanation.query(f'feature == "{feat}"')[f"{y_col}_high"]
            fig.add_trace(
                go.Scatter(
                    x=np.concatenate((x, x[::-1])),
                    y=np.concatenate((low, high[::-1])),
                    name=f"{self.conf_level * 100}% - {(1 - self.conf_level) * 100}%",
                    fill="toself",
                    fillcolor=colors.get(feat),
                    line_color="rgba(0, 0, 0, 0)",
                    opacity=0.3,
                )
            )

        fig.add_trace(
            go.Scatter(
                x=x,
                y=y,
                mode="lines+markers",
                hoverinfo="x+y",
                showlegend=False,
                marker=dict(
                    color=colors.get(feat), opacity=[1 if c else 0.5 for c in converged]
                ),
            )
        )

        mean_row = explanation.query(f'feature == "{feat}" and tau == 0').iloc[0]
        fig.add_trace(
            go.Scatter(
                x=[mean_row["target"]],
                y=[mean_row[y_col]],
                text=["Dataset mean"],
                showlegend=False,
                mode="markers",
                name="Dataset mean",
                hoverinfo="text",
                marker=dict(symbol="x", size=9, color=colors.get(feat)),
            )
        )

        x_title = f"Average {feat}"
        if constraints_title:
            x_title += f" (with {constraints_title})"

        fig.update_layout(
            margin=dict(t=30, r=0, b=40),
            xaxis=dict(title=x_title),
            yaxis=dict(title=y_label, range=yrange),
        )
        set_fig_size(fig, size)
        return fig

    def _plot_explanation_2d(
        self,
        explanation,
        z_col,
        z_label,
        z_range=None,
        colorscale=None,
        size=None,
        constraints=None,
    ):
        if constraints is not None:
            explanation = explanation[~explanation["feature"].isin(constraints)]

        fx, fy = explanation["feature"].unique()
        x = np.sort(explanation[explanation["feature"] == fx]["target"].unique())
        y = np.sort(explanation[explanation["feature"] == fy]["target"].unique())

        z = explanation[explanation["feature"] == fx][z_col].to_numpy()
        z_converged = explanation[explanation["feature"] == fx]["converged"].to_numpy()
        z[np.logical_not(z_converged)] = math.nan
        z = z.reshape((len(x), len(y)))

        z_min = z_max = None
        if z_range is not None:
            z_min, z_max = z_range

        fig = go.Figure()
        fig.add_heatmap(
            x=x,
            y=y,
            z=z,
            zmin=z_min,
            zmax=z_max,
            colorscale=colorscale or "Reds",
            colorbar=dict(title=z_label),
            hoverinfo="x+y+z",
        )

        mean_x = explanation.query(f'feature == "{fx}" and tau == 0').iloc[0]["target"]
        mean_y = explanation.query(f'feature == "{fy}" and tau == 0').iloc[0]["target"]
        fig.add_scatter(
            x=[mean_x],
            y=[mean_y],
            text=["Dataset mean"],
            showlegend=False,
            mode="markers",
            name="Dataset mean",
            hoverinfo="text",
            marker=dict(symbol="x", size=9, color="black"),
        )

        title = None
        if constraints is not None:
            title = "Constraints: " + ", ".join(
                f"{f}={v}" for f, v in constraints.items()
            )

        fig.update_layout(
            margin=dict(t=30, b=40),
            xaxis=dict(title=f"Average {fx}", mirror=True),
            yaxis=dict(title=f"Average {fy}", mirror=True),
            title=title,
        )
        set_fig_size(fig, size)
        return fig

    def _plot_ranking(
        self, ranking, score_column, title, n_features=None, colors=None, size=None
    ):
        if n_features is None:
            n_features = len(ranking)
        ascending = n_features >= 0
        ranking = ranking.sort_values(by=[score_column], ascending=ascending)
        n_features = abs(n_features)

        fig = go.Figure()
        fig.add_bar(
            x=ranking[score_column][-n_features:],
            y=ranking["feature"][-n_features:],
            orientation="h",
            hoverinfo="x",
            marker=dict(color=colors),
        )
        fig.update_layout(
            margin=dict(b=0, t=40, r=10),
            xaxis=dict(title=title, range=[0, 1], side="top", fixedrange=True),
            yaxis=dict(fixedrange=True, automargin=True),
            modebar=dict(
                orientation="v",
                color="rgba(0, 0, 0, 0)",
                activecolor="rgba(0, 0, 0, 0)",
                bgcolor="rgba(0, 0, 0, 0)",
            ),
        )
        set_fig_size(fig, size, width=500, height=100 + 60 * n_features)
        return fig

    def plot_influence(
        self, X_test, y_pred, colors=None, yrange=None, size=None, constraints=None
    ):
        """Plot the influence of the model for the features in `X_test`.

        Args:
            X_test (pd.DataFrame): See `CacheExplainer.explain_influence()`.
            y_pred (pd.DataFrame or pd.Series): See `CacheExplainer.explain_influence()`.
            colors (dict, optional): A dictionary that maps features to colors.
                Default is `None` and the colors are choosen automatically.
            yrange (list, optional): A two-item list `[low, high]`. Default is
                `None` and the range is based on the data.
            size (tuple, optional): An optional couple `(width, height)` in pixels.
            constraints (dict, optional): A dictionary `(feature, mean)` to fix
                the mean of certain features, i.e. to ask questions like "How does
                the model behave for a mean age ranging from 20 to 60 when the
                education level is 10?"

        Returns:
            plotly.graph_objs.Figure:
                A Plotly figure. It shows automatically in notebook cells but you
                can also call the `.show()` method to plot multiple charts in the
                same cell.

        Examples:
            >>> explainer.plot_influence(X_test, y_pred)
            >>> explainer.plot_influence(X_test, y_pred, colors=dict(
            ...     x0="blue",
            ...     x1="red",
            ... ))
            >>> explainer.plot_influence(X_test, y_pred, yrange=[0.5, 1])
        """
        explanation = self.explain_influence(X_test, y_pred, constraints=constraints)
        labels = explanation["label"].unique()

        if len(labels) > 1:
            raise ValueError("Cannot plot multiple labels")

        return self._plot_explanation(
            explanation=explanation,
            y_col="influence",
            y_label=f"Average {labels[0]}",
            colors=colors,
            yrange=yrange,
            size=size,
            constraints=constraints,
        )

    def plot_influence_2d(
        self, X_test, y_pred, z_range=None, colorscale=None, size=None, constraints=None
    ):
        """Plot the influence of the model for the features in `X_test`.

        Args:
            X_test (pd.DataFrame): The dataset as a pandas dataframe
                with one column per feature. Must contain exactly two columns.
            y_pred (pd.DataFrame or pd.Series): See `CacheExplainer.explain_influence()`.
            colorscale (str, optional): The colorscale used for the heatmap.
                See `plotly.graph_objs.Heatmap`. Default is `None`.
            size (tuple, optional): An optional couple `(width, height)` in pixels.
            constraints (dict, optional): A dictionary `(feature, mean)` to fix
                the mean of certain features, i.e. to ask questions like "How does
                the model behave for a mean age ranging from 20 to 60 when the
                education level is 10?"

        Returns:
            plotly.graph_objs.Figure:
                A Plotly figure. It shows automatically in notebook cells but you
                can also call the `.show()` method to plot multiple charts in the
                same cell.
        """
        n_constraints = 0 if constraints is None else len(constraints)
        if len(X_test.columns) != (2 + n_constraints):
            raise ValueError(
                "`X_test` must contain exactly two columns in addition to the constraints."
            )

        explanation = self.explain_influence(
            X_test, y_pred, link_variables=True, constraints=constraints
        )
        labels = explanation["label"].unique()

        if len(labels) > 1:
            raise ValueError("Cannot plot multiple labels")

        return self._plot_explanation_2d(
            explanation,
            z_col="influence",
            z_label=f"Average {labels[0]}",
            z_range=z_range,
            colorscale=colorscale,
            size=size,
            constraints=constraints,
        )

    def plot_influence_ranking(
        self, X_test, y_pred, n_features=None, colors=None, size=None
    ):
        """Plot the ranking of the features based on their influence.

        Args:
            X_test (pd.DataFrame or np.array): See `CacheExplainer.explain_influence()`.
            y_pred (pd.DataFrame or pd.Series): See `CacheExplainer.explain_influence()`.
            n_features (int, optional): The number of features to plot. With the
                default (`None`), all of them are shown. For a positive value,
                we keep the `n_features` first features (the most impactful). For
                a negative value, we keep the `n_features` last features.
            colors (dict, optional): See `CacheExplainer.plot_influence()`.
            size (tuple, optional): An optional couple `(width, height)` in pixels.

        Returns:
            plotly.graph_objs.Figure:
                A Plotly figure. It shows automatically in notebook cells but you
                can also call the `.show()` method to plot multiple charts in the
                same cell.
        """
        ranking = self.rank_by_influence(X_test=X_test, y_pred=y_pred)
        return self._plot_ranking(
            ranking=ranking,
            score_column="importance",
            title="Importance",
            n_features=n_features,
            colors=colors,
            size=size,
        )

    def plot_performance(
        self,
        X_test,
        y_test,
        y_pred,
        metric,
        colors=None,
        yrange=None,
        size=None,
        constraints=None,
    ):
        """Plot the performance of the model for the features in `X_test`.

        Args:
            X_test (pd.DataFrame or np.array): See `CacheExplainer.explain_performance()`.
            y_test (pd.DataFrame or pd.Series): See `CacheExplainer.explain_performance()`.
            y_pred (pd.DataFrame or pd.Series): See `CacheExplainer.explain_performance()`.
            metric (callable): See `CacheExplainer.explain_performance()`.
            colors (dict, optional): See `CacheExplainer.plot_influence()`.
            yrange (list, optional): See `CacheExplainer.plot_influence()`.
            size (tuple, optional): See `CacheExplainer.plot_influence()`.
            constraints (dict, optional): See `CacheExplainer.plot_influence()`.

        Returns:
            plotly.graph_objs.Figure:
                A Plotly figure. It shows automatically in notebook cells but you
                can also call the `.show()` method to plot multiple charts in the
                same cell.
        """
        metric_name = self.get_metric_name(metric)
        explanation = self.explain_performance(
            X_test=X_test,
            y_test=y_test,
            y_pred=y_pred,
            metric=metric,
            constraints=constraints,
        )
        if yrange is None and explanation[metric_name].between(0, 1).all():
            yrange = [0, 1]

        #  The performance is the same for all labels, we remove duplicates
        label = explanation["label"].unique()[0]
        explanation = explanation[explanation["label"] == label]

        return self._plot_explanation(
            explanation=explanation,
            y_col=metric_name,
            y_label=f"Average {metric_name}",
            colors=colors,
            yrange=yrange,
            size=size,
            constraints=constraints,
        )

    def plot_performance_2d(
        self,
        X_test,
        y_test,
        y_pred,
        metric,
        z_range=None,
        colorscale=None,
        size=None,
        constraints=None,
    ):
        """Plot the influence of the model for the features in `X_test`.

        Args:
            X_test (pd.DataFrame): The dataset as a pandas dataframe
                with one column per feature. Must contain exactly two columns.
            y_pred (pd.DataFrame or pd.Series): See `CacheExplainer.explain_influence()`.
            colorscale (str, optional): The colorscale used for the heatmap.
                See `plotly.graph_objs.Heatmap`. Default is `None`.
            size (tuple, optional): See `CacheExplainer.plot_influence()`.
            constraints (dict, optional): See `CacheExplainer.plot_influence()`.

        Returns:
            plotly.graph_objs.Figure:
                A Plotly figure. It shows automatically in notebook cells but you
                can also call the `.show()` method to plot multiple charts in the
                same cell.
        """
        n_constraints = 0 if constraints is None else len(constraints)
        if len(X_test.columns) != (2 + n_constraints):
            raise ValueError(
                "`X_test` must contain exactly two columns in addition to the constraints."
            )

        metric_name = self.get_metric_name(metric)
        explanation = self.explain_performance(
            X_test=X_test,
            y_test=y_test,
            y_pred=y_pred,
            metric=metric,
            link_variables=True,
            constraints=constraints,
        )
        if z_range is None and explanation[metric_name].between(0, 1).all():
            z_range = [0, 1]

        return self._plot_explanation_2d(
            explanation,
            z_col=metric_name,
            z_label=f"Average {metric_name}",
            z_range=z_range,
            colorscale=colorscale,
            size=size,
            constraints=constraints,
        )

    def plot_performance_ranking(
        self,
        X_test,
        y_test,
        y_pred,
        metric,
        criterion,
        n_features=None,
        colors=None,
        size=None,
    ):
        """Plot the performance of the model for the features in `X_test`.

        Args:
            X_test (pd.DataFrame or np.array): See `CacheExplainer.explain_performance()`.
            y_test (pd.DataFrame or pd.Series): See `CacheExplainer.explain_performance()`.
            y_pred (pd.DataFrame or pd.Series): See `CacheExplainer.explain_performance()`.
            metric (callable): See `CacheExplainer.explain_performance()`.
            criterion (str): Either "min" or "max" to determine whether, for a
                given feature, we keep the worst or the best performance for all
                the values taken by the mean. See `CacheExplainer.rank_by_performance()`.
            n_features (int, optional): The number of features to plot. With the
                default (`None`), all of them are shown. For a positive value,
                we keep the `n_features` first features (the most impactful). For
                a negative value, we keep the `n_features` last features.
            colors (dict, optional): See `CacheExplainer.plot_influence_ranking()`.
            size (tuple, optional): An optional couple `(width, height)` in pixels.

        Returns:
            plotly.graph_objs.Figure:
                A Plotly figure. It shows automatically in notebook cells but you
                can also call the `.show()` method to plot multiple charts in the
                same cell.
        """
        metric_name = self.get_metric_name(metric)
        ranking = self.rank_by_performance(
            X_test=X_test, y_test=y_test, y_pred=y_pred, metric=metric
        )
        return self._plot_ranking(
            ranking=ranking,
            score_column=criterion,
            title=f"{criterion} {metric_name}",
            n_features=n_features,
            colors=colors,
            size=size,
        )

    def plot_weight_distribution(
        self, feature_values, proportion, threshold=None, color=None, size=None
    ):
        """Plot, for every target mean, how many individuals capture
        `proportion` of the total weight. For instance, we could see that for
        a target mean of 25 year-old (if the feature is the age), 50% of the
        weight is distributed to 14% of the individuals "only". If "few" individuals
        get "a lot of" weight, it means that the stressed distribution is "quite"
        different from the original one and that the results are not reliable. Defining
        a relevant threshold is an open question.

        Parameters:
            feature_values (pd.Series): See `ethik.base_explainer.BaseExplainer.compute_weights()`.
            proportion (float): The proportion of weight to check, between 0 and 1.
            threshold (float, optional): An optional threshold to display on the
                plot. Must be between 0 and 1.
            colors (list, optional): An optional list of colors for all targets.
            size (tuple, optional): An optional couple `(width, height)` in pixels.

        Returns:
            plotly.graph_objs.Figure:
                A Plotly figure. It shows automatically in notebook cells but you
                can also call the `.show()` method to plot multiple charts in the
                same cell.
        """
        #  If `feature_values.name` is `None`, converting it to a dataframe
        # will create a column `0`, which will not be matched by the query below
        # since its "feature" column will be `None` and not `0`.
        if feature_values.name is None:
            feature_values = feature_values.rename("feature")

        X_test = pd.DataFrame(to_pandas(feature_values))
        targets = self._build_targets(X_test=X_test)[feature_values.name]

        return super().plot_weight_distribution(
            feature_values=feature_values,
            targets=targets,
            proportion=proportion,
            threshold=threshold,
            color=color,
            size=size,
        )<|MERGE_RESOLUTION|>--- conflicted
+++ resolved
@@ -125,94 +125,9 @@
             raise ValueError(f"Cannot use {name} as a metric name")
         return name
 
-<<<<<<< HEAD
     def _explain_with_cache(
         self, X_test, y_pred, explain, link_variables=False, constraints=None
     ):
-=======
-    @property
-    def features(self):
-        return self.info["feature"].unique().tolist()
-
-    @property
-    def taus(self):
-        tau_precision = 2 / (self.n_taus - 1)
-        return list(decimal_range(-1, 1, tau_precision))
-
-    def _determine_pairs_to_do(self, features, labels):
-        to_do_pairs = set(itertools.product(features, labels)) - set(
-            self.info.groupby(["feature", "label"]).groups.keys()
-        )
-        to_do_map = collections.defaultdict(list)
-        for feat, label in to_do_pairs:
-            to_do_map[feat].append(label)
-        return {feat: list(sorted(labels)) for feat, labels in to_do_map.items()}
-
-    def _build_targets(self, X_test):
-        quantiles = X_test.quantile(q=[self.alpha, 1.0 - self.alpha])
-
-        # Issue a warning if a feature doesn't have distinct quantiles
-        for feature, n_unique in quantiles.nunique().to_dict().items():
-            if n_unique == 1:
-                warnings.warn(
-                    message=f"all the values of feature {feature} are identical",
-                    category=ConstantWarning,
-                )
-
-        q_mins = quantiles.loc[self.alpha].to_dict()
-        q_maxs = quantiles.loc[1.0 - self.alpha].to_dict()
-        means = X_test.mean().to_dict()
-        return {
-            feature: [
-                means[feature]
-                + tau
-                * (
-                    max(means[feature] - q_mins[feature], 0)
-                    if tau < 0
-                    else max(q_maxs[feature] - means[feature], 0)
-                )
-                for tau in self.taus
-            ]
-            for feature in X_test.columns
-        }
-
-    def _build_additional_info(self, X_test, y_pred):
-        X_test = pd.DataFrame(to_pandas(X_test))
-        y_pred = pd.DataFrame(to_pandas(y_pred))
-        X_test = self._one_hot_encode(X_test)
-
-        # Check which (feature, label) pairs have to be done
-        to_do_map = self._determine_pairs_to_do(
-            features=X_test.columns, labels=y_pred.columns
-        )
-        # We need a list to keep the order of X_test
-        to_do_features = list(feat for feat in X_test.columns if feat in to_do_map)
-        X_test = X_test[to_do_features]
-
-        if X_test.empty:
-            return pd.DataFrame()
-
-        targets = self._build_targets(X_test=X_test)
-        info_to_complete = pd.concat(
-            [
-                pd.DataFrame(
-                    {
-                        "tau": self.taus,
-                        "target": targets[feature],
-                        "feature": [feature] * len(self.taus),
-                        "label": [label] * len(self.taus),
-                    }
-                )
-                # We need to iterate over `to_do_features` to keep the order of X_test
-                for feature in to_do_features
-                for label in to_do_map[feature]
-            ],
-            ignore_index=True,
-        )
-        return info_to_complete
-
-    def _explain_with_cache(self, X_test, y_pred, explain):
->>>>>>> 4ebad5b5
         if not self.memoize:
             self._reset_info()
 
