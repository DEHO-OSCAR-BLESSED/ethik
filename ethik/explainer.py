import collections
import functools

import joblib
import numpy as np
import pandas as pd

from .plot_mixin import PlotMixin
from .utils import decimal_range, to_pandas, metric_to_col

__all__ = ["Explainer"]


def compute_lambdas(x, target_means, iterations=5):
    """Find good lambdas for a variable and given target means.

    Args:
        x (pd.Series): The variable's values.
        target_means (iterator of floats): The means to reach by weighting the
            feature's values.
        iterations (int): The number of iterations to compute the weights for a
            given target mean. Default is `5`.

    Returns:
        dict: The keys are couples `(name of the variable, target mean)` and the
            values are the lambdas. For instance:

                {
                    ("age", 20): 1.5,
                    ("age", 21): 1.6,
                    ...
                }
    """

    mean = x.mean()
    lambdas = {}

    for target_mean in target_means:

        λ = 0
        current_mean = mean

        for _ in range(iterations):

            # Update the sample weights and see where the mean is
            sample_weights = np.exp(λ * x)
            sample_weights = sample_weights / sum(sample_weights)
            current_mean = np.average(x, weights=sample_weights)

            # Do a Newton step using the difference between the mean and the
            # target mean
            grad = current_mean - target_mean
            hess = np.average((x - current_mean) ** 2, weights=sample_weights)
            step = grad / hess
            λ -= step

        lambdas[(x.name, target_mean)] = λ

    return lambdas


def compute_bias(y_pred, x, lambdas, sample_index):
    """Compute the influence of the variable `x` on the predictions.

    Args:
        y_pred (pd.Series): The predictions.
        x (pd.Series): The variable's values.
        lambdas (iterator of floats): The lambdas for each target mean of `x`.
        sample_index (int): The index of the sample used to compute the confidence
            interval. Only used to merge the data later.

    Returns:
        list of tuples: A list of `(x's name, y_pred's name, lambda, sample_index, bias)`
            for each lambda.
    """
    return [
        (
            x.name,
            y_pred.name,
            λ,
            sample_index,
            np.average(y_pred, weights=np.exp(λ * x)),
        )
        for λ in lambdas
    ]


def compute_performance(y_test, y_pred, metric, x, lambdas, sample_index):
    """Compute the influence of the variable `x` on the model's performance.

    Args:
        y_test (pd.Series): The true predictions.
        y_pred (pd.Series): The model's predictions.
        metric (callable): A scikit-learn-like metric with such an interface:
            `metric(y_test, y_pred, sample_weight=None)`.
        x (pd.Series): The variable's values.
        lambdas (iterator of floats): The lambdas for each target mean of `x`.
        sample_index (int): The index of the sample used to compute the confidence
            interval. Only used to merge the data later.

    Returns:
        list of tuples: A list of `(x's name, lambda, sample_index, performance)`
            for each lambda.
    """
    return [
        (x.name, λ, sample_index, metric(y_test, y_pred, sample_weight=np.exp(λ * x)))
        for λ in lambdas
    ]


<<<<<<< HEAD
def metric_to_col(metric):
    """Get the name of the column in explainer's info dataframe to store the
    performance with respect of the given metric.

    Args:
        metric (callable): The metric to compute the model's performance.

    Returns:
        str: The name of the column.
    """
    return metric.__name__ + "__score"


=======
>>>>>>> b412887c
def make_dataset_numeric(X):
    """Convert a dataset with both numerical and categorical features to a
    dataset with numerical features only.

    Args:
        X (pd.DataFrame): The dataframe to convert. Categorical-feature columns
            must have either the type `object` or `category`.

    Returns:
        (pd.DataFrame, dict): A tuple with the first item being the numeric dataset,
            with the same columns for numerical features and one binary column per
            value for each categorical feature (e.g. `gender` gives `gender__male`
            and `gender_female`). The second item of the tuple is a dict mapping
            categorical features to a list of binary numerical columns.

            For instance, for `X` being:

                age | gender
                ----------
                20 | male
                23 | female
                19 | female
                30 | male

            we get:

                age | gender__male | gender__female
                ----------------------------------
                20 | 1 | 0
                23 | 0 | 1
                19 | 0 | 1
                30 | 1 | 0

            and:

                {
                    "gender": ["gender__male", "gender__female"]
                }
    """
    X_num = X.select_dtypes(exclude=["object", "category"])
    X_cat = X.select_dtypes(include=["object", "category"])
    cat_features = {}
    for cat_feat in X_cat:
        values = X_cat[cat_feat].unique()
        new_num_cols = [f"{cat_feat}__{v}" for v in values]
        cat_features[cat_feat] = new_num_cols
        for v, new_col in zip(values, new_num_cols):
            X_num[new_col] = (X_cat[cat_feat] == v).astype(int)
    return X_num, cat_features


def yield_masks(n_masks, n, p):
    """Generates a list of `n_masks` to keep a proportion `p` of `n` items.

    Args:
        n_masks (int): The number of masks to yield. It corresponds to the number
            of samples we use to compute the confidence interval.
        n (int): The number of items being filtered. It corresponds to the size
            of the dataset.
        p (float): The proportion of items to keep.

    Returns:
        generator: A generator of `n_masks` lists of `n` booleans being generated
            with a binomial distribution. As it is a probabilistic approach,
            we may get more or fewer than `p*n` items kept, but it is not a problem
            with large datasets.
    """

    if p < 0 or p > 1:
        raise ValueError(f'p must be between 0 and 1, got {p}')

    if p < 1:
        for _ in range(n_masks):
            yield np.random.binomial(1, p, size=n).astype(bool)
    else:
        for _ in range(n_masks):
            yield np.full(shape=n, fill_value=True)


class Explainer(PlotMixin):
    """Explains the bias and reliability of model predictions.

    Parameters:
        alpha (float): A `float` between `0` and `0.5` which indicates by how close the `Explainer`
            should look at extreme values of a distribution. The closer to zero, the more so
            extreme values will be accounted for. The default is `0.05` which means that all values
            beyond the 5th and 95th quantiles are ignored.
        n_taus (int): The number of τ values to consider. The results will be more fine-grained the
            higher this value is. However the computation time increases linearly with `n_taus`.
            The default is `41` and corresponds to each τ being separated by it's neighbors by
            `0.05`.
        lambda_iterations (int): The maximum number of iterations used when applying the Newton step
            of the optimization procedure.

    """

    def __init__(
        self,
        alpha=0.05,
        n_taus=41,
        lambda_iterations=5,
        n_jobs=-1,
        verbose=False,
        n_samples=1,
        sample_frac=0.8,
        conf_level=0.05,
    ):
        if not 0 < alpha < 0.5:
            raise ValueError("alpha must be between 0 and 0.5, got " f"{alpha}")

        if not n_taus > 0:
            raise ValueError(
                "n_taus must be a strictly positive integer, got " f"{n_taus}"
            )

        if not lambda_iterations > 0:
            raise ValueError(
                "lambda_iterations must be a strictly positive "
                f"integer, got {lambda_iterations}"
            )

        if n_samples < 1:
            raise ValueError(f"n_samples must be strictly positive, got {n_samples}")

        if not 0 < sample_frac < 1:
            raise ValueError(f"sample_frac must be between 0 and 1, got {sample_frac}")

        if not 0 < conf_level < 0.5:
            raise ValueError(f"conf_level must be between 0 and 0.5, got {conf_level}")

        #  TODO: one column per performance metric
        self.alpha = alpha
        self.n_taus = n_taus
        self.lambda_iterations = lambda_iterations
        self.n_jobs = n_jobs
        self.verbose = verbose
        self.metric_cols = set()
        self.n_samples = n_samples
        self.sample_frac = sample_frac if n_samples > 1 else 1
        self.conf_level = conf_level
        self.info = pd.DataFrame(
            columns=[
                "feature",
                "tau",
                "value",
                "lambda",
                "label",
                "bias",
                "bias_low",
                "bias_high",
            ]
        )
        self.cat_features = {}

    @property
    def taus(self):
        tau_precision = 2 / (self.n_taus - 1)
        return list(decimal_range(-1, 1, tau_precision))

    @property
    def features(self):
        return self.info["feature"].unique().tolist() + list(self.cat_features)

    def _find_lambdas(self, X_test, y_pred):
        """Fits the explainer to a tabular dataset.

        During a `fit` call, the following steps are taken:

        1. A list of $\tau$ values is generated using `n_taus`. The $\tau$ values range from -1 to 1.
        2. A grid of $\eps$ values is generated for each $\tau$ and for each variable. Each $\eps$ represents a shift from a variable's mean towards a particular quantile.
        3. A grid of $\lambda$ values is generated for each $\eps$. Each $\lambda$ corresponds to the optimal parameter that has to be used to weight the observations in order for the average to reach the associated $\eps$ shift.

        Parameters:
            X_test (`pandas.DataFrame` or `numpy.ndarray`)
            y_pred (`pandas.DataFrame` or `numpy.ndarray`)

        """

        X_test = pd.DataFrame(to_pandas(X_test))
        y_pred = pd.DataFrame(to_pandas(y_pred))

        X_test = X_test[X_test.columns.difference(self.features)]
        if X_test.empty:
            return self

        X_test_num, cat_features = make_dataset_numeric(X_test)
        self.cat_features = {**self.cat_features, **cat_features}

        # Make the epsilons
        q_mins = X_test_num.quantile(q=self.alpha).to_dict()
        q_maxs = X_test_num.quantile(q=1 - self.alpha).to_dict()
        means = X_test_num.mean().to_dict()
        additional_info = pd.concat(
            [
                pd.DataFrame(
                    {
                        "tau": self.taus,
                        "value": [
                            means[col] + tau * (
                                (means[col] - q_mins[col])
                                if tau < 0
                                else (q_maxs[col] - means[col])
                            )
                            for tau in self.taus
                        ],
                        "feature": [col] * len(self.taus),
                        "label": [y] * len(self.taus),
                    }
                )
                for col in X_test_num.columns
                for y in y_pred.columns
            ],
            ignore_index=True,
        )
        self.info = self.info.append(additional_info, ignore_index=True, sort=False)

        # Find a lambda for each (column, espilon) pair
        lambdas = joblib.Parallel(n_jobs=self.n_jobs, verbose=self.verbose)(
            joblib.delayed(compute_lambdas)(
                x=X_test_num[col],
                target_means=part["value"].unique(),
                iterations=self.lambda_iterations,
            )
            for col, part in self.info.groupby("feature")
            if col in X_test_num
        )
        lambdas = dict(collections.ChainMap(*lambdas))
        self.info["lambda"] = self.info.apply(
            lambda r: lambdas.get((r["feature"], r["value"]), r["lambda"]),
            axis="columns",
        )
        self.info["lambda"] = self.info["lambda"].fillna(0.0)

        return self.info

    def _explain(self, X_test, y_pred, dest_col, key_cols, compute):
        # Coerce X_test and y_pred to DataFrames
        X_test = pd.DataFrame(to_pandas(X_test))
        y_pred = pd.DataFrame(to_pandas(y_pred))

        self._find_lambdas(X_test, y_pred)

        X_test, _ = make_dataset_numeric(X_test)
        queried_features = X_test.columns.tolist()
        to_explain = self.info["feature"][self.info[dest_col].isnull()].unique()
        X_test = X_test[X_test.columns.intersection(to_explain)]
        relevant = self.info[self.info["feature"].isin(X_test.columns)]

        if not relevant.empty:
            data = compute(X_test, y_pred, relevant)
            data = pd.DataFrame(
                [line for batch in data for line in batch],
                columns=[*key_cols, "sample_index", dest_col],
            )
            data = data.groupby(key_cols)[dest_col].agg(
                [
                    (dest_col, "mean"),
                    (
                        f"{dest_col}_low",
                        functools.partial(np.quantile, q=self.conf_level),
                    ),
                    (
                        f"{dest_col}_high",
                        functools.partial(np.quantile, q=1 - self.conf_level),
                    ),
                ]
            )

            #  TODO: merge all columns in a single operation?
            for col in data.columns:
                self.info[col] = self.info.apply(
                    lambda r: data[col].get(tuple([r[k] for k in key_cols]), r[col]),
                    axis="columns",
                )

        return self.info[self.info["feature"].isin(queried_features)]

    def explain_bias(self, X_test, y_pred):
        def compute(X_test, y_pred, relevant):
            return joblib.Parallel(n_jobs=self.n_jobs, verbose=self.verbose)(
                joblib.delayed(compute_bias)(
                    y_pred=y_pred[label][mask],
                    x=X_test[col][mask],
                    lambdas=part["lambda"].unique(),
                    sample_index=i,
                )
                for label in y_pred.columns
                for col, part in relevant.groupby("feature")
                for i, mask in enumerate(
                    yield_masks(self.n_samples, len(X_test), self.sample_frac)
                )
            )

        return self._explain(
            X_test=X_test,
            y_pred=y_pred,
            dest_col="bias",
            key_cols=["feature", "label", "lambda"],
            compute=compute,
        )

    def explain_performance(self, X_test, y_test, y_pred, metric):
        metric_col = metric_to_col(metric)
        if metric_col not in self.info.columns:
            self.info[metric_col] = None
            self.info[f"{metric_col}_low"] = None
            self.info[f"{metric_col}_high"] = None
        self.metric_cols.add(metric_col)

        y_test = np.asarray(y_test)

        def compute(X_test, y_pred, relevant):
            return joblib.Parallel(n_jobs=self.n_jobs, verbose=self.verbose)(
                joblib.delayed(compute_performance)(
                    y_test=y_test[mask],
                    y_pred=y_pred[mask],
                    metric=metric,
                    x=X_test[col][mask],
                    lambdas=part["lambda"].unique(),
                    sample_index=i,
                )
                for col, part in relevant.groupby("feature")
                for i, mask in enumerate(
                    yield_masks(self.n_samples, len(X_test), self.sample_frac)
                )
            )

        return self._explain(X_test, y_pred, metric_col, ["feature", "lambda"], compute)

    def rank_by_bias(self, X_test, y_pred):
        """Returns a DataFrame containing the importance of each feature.

        """

        def get_importance(group):
            """Computes the average absolute difference in bias changes per tau increase."""
            baseline = group.query("tau == 0").iloc[0]["bias"]
            return (group["bias"] - baseline).abs().mean()

        return (
            self.explain_bias(X_test=X_test, y_pred=y_pred)
            .groupby(["label", "feature"])
            .apply(get_importance)
            .to_frame("importance")
            .reset_index()
        )

    def rank_by_performance(self, X_test, y_test, y_pred, metric):
        metric_col = metric_to_col(metric)

        def get_aggregates(df):
            return pd.Series(
                [df[metric_col].min(), df[metric_col].max()], index=["min", "max"]
            )

        return (
            self.explain_performance(X_test, y_test, y_pred, metric)
            .groupby("feature")
            .apply(get_aggregates)
            .reset_index()
        )

    def plot_bias(self, X_test, y_pred, **fig_kwargs):
        explanation = self.explain_bias(X_test, y_pred)
        # make_bias_fig() is inherited from PlotMixin
        return self.make_bias_fig(explanation, **fig_kwargs)

    def plot_bias_ranking(self, X_test, y_pred, **fig_kwargs):
        ranking = self.rank_by_bias(X_test=X_test, y_pred=y_pred)
        # make_bias_ranking_fig() is inherited from PlotMixin
        return self.make_bias_ranking_fig(ranking, **fig_kwargs)

    def plot_performance(self, X_test, y_test, y_pred, metric, **fig_kwargs):
        explanation = self.explain_performance(
            X_test=X_test, y_test=y_test, y_pred=y_pred, metric=metric
        )
        # make_performance_fig() is inherited from PlotMixin
        return self.make_performance_fig(explanation, metric=metric, **fig_kwargs)

    def plot_performance_ranking(
        self, X_test, y_test, y_pred, metric, criterion, **fig_kwargs
    ):
        ranking = self.rank_by_performance(
            X_test=X_test, y_test=y_test, y_pred=y_pred, metric=metric
        )
        # make_performance_ranking_fig() is inherited from PlotMixin
        return self.make_performance_ranking_fig(
            ranking, criterion=criterion, metric=metric, **fig_kwargs
        )<|MERGE_RESOLUTION|>--- conflicted
+++ resolved
@@ -108,7 +108,6 @@
     ]
 
 
-<<<<<<< HEAD
 def metric_to_col(metric):
     """Get the name of the column in explainer's info dataframe to store the
     performance with respect of the given metric.
@@ -122,8 +121,6 @@
     return metric.__name__ + "__score"
 
 
-=======
->>>>>>> b412887c
 def make_dataset_numeric(X):
     """Convert a dataset with both numerical and categorical features to a
     dataset with numerical features only.
@@ -203,7 +200,7 @@
             yield np.full(shape=n, fill_value=True)
 
 
-class Explainer(PlotMixin):
+class Explainer:
     """Explains the bias and reliability of model predictions.
 
     Parameters:
