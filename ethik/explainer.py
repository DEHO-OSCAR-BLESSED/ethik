import collections
import functools
import itertools
import warnings

import joblib
import numpy as np
import pandas as pd
import plotly.graph_objs as go
from scipy import special
from tqdm import tqdm

from .utils import decimal_range, join_with_overlap, to_pandas

__all__ = ["Explainer"]


CAT_COL_SEP = " = "


class ConvergenceWarning(UserWarning):
    """Custom warning to capture convergence problems."""


def compute_lambdas(x, target_means, max_iterations, tol):
    """Find good lambdas for a variable and given target means.

    Args:
        x (pd.Series): The variable's values.
        target_means (iterator of floats): The means to reach by weighting the
            feature's values.
        max_iterations (int): The maximum number of iterations of gradient descent.
        tol (float): Stopping criterion. The gradient descent will stop if the mean absolute error
            between the obtained mean and the target mean is lower than tol, even if the maximum
            number of iterations has not been reached.

    Returns:
        dict: The keys are couples `(name of the variable, target mean)` and the
            values are the lambdas. For instance:

                {
                    ("age", 20): 1.5,
                    ("age", 21): 1.6,
                    ...
                }
    """

    mean = x.mean()
    lambdas = {}

    for target_mean in target_means:

        λ = 0
        current_mean = mean
        n_iterations = 0

        while n_iterations < max_iterations:
            n_iterations += 1

            # Stop if the target mean has been reached
            if current_mean == target_mean:
                break

            # Update the sample weights and obtain the new mean of the distribution
            # TODO: if λ * x is too large then sample_weights might only contain zeros, which
            # leads to hess being equal to 0
            sample_weights = special.softmax(λ * x)
            current_mean = np.average(x, weights=sample_weights)

            # Do a Newton step using the difference between the mean and the
            # target mean
            grad = current_mean - target_mean
            hess = np.average((x - current_mean) ** 2, weights=sample_weights)

            # We use a magic number for the step size if the hessian is nil
            step = (1e-5 * grad) if hess == 0 else (grad / hess)
            λ -= step

            # Stop if the gradient is small enough
            if abs(grad) < tol:
                break

        # Warn the user if the algorithm didn't converge
        else:
            warnings.warn(
                message=(
                    f"Gradient descent failed to converge after {max_iterations} iterations "
                    + f"(name={x.name}, mean={mean}, target_mean={target_mean}, "
                    + f"current_mean={current_mean}, grad={grad}, hess={hess}, step={step}, λ={λ})"
                ),
                category=ConvergenceWarning,
            )

        lambdas[(x.name, target_mean)] = λ

    return lambdas


def yield_masks(n_masks, n, p):
    """Generates a list of `n_masks` to keep a proportion `p` of `n` items.

    Args:
        n_masks (int): The number of masks to yield. It corresponds to the number
            of samples we use to compute the confidence interval.
        n (int): The number of items being filtered. It corresponds to the size
            of the dataset.
        p (float): The proportion of items to keep.

    Returns:
        generator: A generator of `n_masks` lists of `n` booleans being generated
            with a binomial distribution. As it is a probabilistic approach,
            we may get more or fewer than `p*n` items kept, but it is not a problem
            with large datasets.
    """

    if p < 0 or p > 1:
        raise ValueError(f"p must be between 0 and 1, got {p}")

    if p < 1:
        for _ in range(n_masks):
            yield np.random.binomial(1, p, size=n).astype(bool)
    else:
        for _ in range(n_masks):
            yield np.full(shape=n, fill_value=True)


class Explainer:
    """Explains the bias and reliability of model predictions.

    Parameters:
        alpha (float): A `float` between `0` and `0.5` which indicates by how close the `Explainer`
            should look at extreme values of a distribution. The closer to zero, the more so
            extreme values will be accounted for. The default is `0.05` which means that all values
            beyond the 5th and 95th quantiles are ignored.
        n_taus (int): The number of τ values to consider. The results will be more fine-grained the
            higher this value is. However the computation time increases linearly with `n_taus`.
            The default is `41` and corresponds to each τ being separated by it's neighbors by
            `0.05`.
<<<<<<< HEAD
        lambda_iterations (int): The number of iterations used when applying the Newton step
            of the optimization procedure. Default is `5`.
        n_jobs (int): The number of jobs to use for parallel computations. See
            `joblib.Parallel()`. Default is `-1`.
=======
>>>>>>> 87b8d127
        n_samples (int): The number of samples to use for the confidence interval.
            If `1`, the default, no confidence interval is computed.
        sample_frac (float): The proportion of lines in the dataset sampled to
            generate the samples for the confidence interval. If `n_samples` is
            `1`, no confidence interval is computed and the whole dataset is used.
            Default is `0.8`.
        conf_level (float): A `float` between `0` and `0.5` which indicates the
            quantile used for the confidence interval. Default is `0.05`, which
            means that the confidence interval contains the data between the 5th
            and 95th quantiles.
        max_iterations (int): The maximum number of iterations used when applying the Newton step
            of the optimization procedure. Default is `5`.
        tol (float): The bottom threshold for the gradient of the optimization
            procedure. When reached, the procedure stops. Otherwise, a warning
            is raised about the fact that the optimization did not converge.
            Default is `1e-3`.
        n_jobs (int): The number of jobs to use for parallel computations. See
            `joblib.Parallel()`. Default is `-1`.
        memoize (bool): Indicates whether or not memoization should be used or not. If `True`, then
            intermediate results will be stored in order to avoid recomputing results that can be
            reused by successively called methods. For example, if you call `plot_bias` followed by
            `plot_bias_ranking` and `memoize` is `True`, then the intermediate results required by
            `plot_bias` will be reused for `plot_bias_ranking`. Memoization is turned off by
            default because it can lead to unexpected behavior depending on your usage.
<<<<<<< HEAD
        verbose (bool): Whether or not to show progress bars during
=======
        verbose (bool): Passed to `joblib.Parallel()` for parallel computations.
            Default is `False`.
        show_progress_bar (bool): Whether or not to show progress bars during
>>>>>>> 87b8d127
            computations. Default is `True`.
    """

    def __init__(
        self,
        alpha=0.05,
        n_taus=41,
        n_samples=1,
        sample_frac=0.8,
        conf_level=0.05,
        max_iterations=15,
        tol=1e-3,
        n_jobs=1,  # Parallelism is only worth it if the dataset is "large"
        memoize=False,
        verbose=True,
    ):
        if not 0 <= alpha < 0.5:
            raise ValueError(f"alpha must be between 0 and 0.5, got {alpha}")

        if not n_taus > 0:
            raise ValueError(
                f"n_taus must be a strictly positive integer, got {n_taus}"
            )

        if n_samples < 1:
            raise ValueError(f"n_samples must be strictly positive, got {n_samples}")

        if not 0 < sample_frac < 1:
            raise ValueError(f"sample_frac must be between 0 and 1, got {sample_frac}")

        if not 0 < conf_level < 0.5:
            raise ValueError(f"conf_level must be between 0 and 0.5, got {conf_level}")

        if not max_iterations > 0:
            raise ValueError(
                "max_iterations must be a strictly positive "
                f"integer, got {max_iterations}"
            )

        if not tol > 0:
            raise ValueError(f"tol must be a strictly positive number, got {tol}")

        self.alpha = alpha
        self.n_taus = n_taus
        self.n_samples = n_samples
        self.sample_frac = sample_frac if n_samples > 1 else 1
        self.conf_level = conf_level
        self.max_iterations = max_iterations
        self.tol = tol
        self.n_jobs = n_jobs
        self.memoize = memoize
        self.verbose = verbose
        self.metric_names = set()
        self._reset_info()

    def _reset_info(self):
        """Resets the info dataframe (for when memoization is turned off)."""
        self.info = pd.DataFrame(
            columns=[
                "feature",
                "tau",
                "value",
                "lambda",
                "label",
                "bias",
                "bias_low",
                "bias_high",
            ]
        )

    def get_metric_name(self, metric):
        """Get the name of the column in explainer's info dataframe to store the
        performance with respect of the given metric.

        Args:
            metric (callable): The metric to compute the model's performance.

        Returns:
            str: The name of the column.
        """
        name = metric.__name__
        if name in self.info.columns and name not in self.metric_names:
            raise ValueError(f"Cannot use {name} as a metric name")
        return name

    @property
    def taus(self):
        tau_precision = 2 / (self.n_taus - 1)
        return list(decimal_range(-1, 1, tau_precision))

    @property
    def features(self):
        return self.info["feature"].unique().tolist()

    def _determine_pairs_to_do(self, features, labels):
        to_do_pairs = set(itertools.product(features, labels)) - set(
            self.info.groupby(["feature", "label"]).groups.keys()
        )
        to_do_map = collections.defaultdict(list)
        for feat, label in to_do_pairs:
            to_do_map[feat].append(label)
        return {feat: list(sorted(labels)) for feat, labels in to_do_map.items()}

    def _find_lambdas(self, X_test, y_pred):
        """Finds lambda values for each (feature, tau, label) triplet.

        1. A list of $\tau$ values is generated using `n_taus`. The $\tau$ values range from -1 to 1.
        2. A grid of $\eps$ values is generated for each $\tau$ and for each variable. Each $\eps$ represents a shift from a variable's mean towards a particular quantile.
        3. A grid of $\lambda$ values is generated for each $\eps$. Each $\lambda$ corresponds to the optimal parameter that has to be used to weight the observations in order for the average to reach the associated $\eps$ shift.

        Args:
            X_test (pandas.DataFrame or numpy.ndarray): a
            y_pred (pandas.DataFrame or numpy.ndarray): a
        """

        X_test = pd.DataFrame(to_pandas(X_test))
        y_pred = pd.DataFrame(to_pandas(y_pred))

        # One-hot encode the categorical features
        X_test = pd.get_dummies(data=X_test, prefix_sep=CAT_COL_SEP)

        # Check which (feature, label) pairs have to be done
        to_do_map = self._determine_pairs_to_do(
            features=X_test.columns, labels=y_pred.columns
        )
        # We need a list to keep the order of X_test
        to_do_features = list(feat for feat in X_test.columns if feat in to_do_map)
        X_test = X_test[to_do_features]

        if X_test.empty:
            return self

        # Make the epsilons for each (feature, label, tau) triplet
        quantiles = X_test.quantile(q=[self.alpha, 1.0 - self.alpha])
        q_mins = quantiles.loc[self.alpha].to_dict()
        q_maxs = quantiles.loc[1.0 - self.alpha].to_dict()
        means = X_test.mean().to_dict()
        additional_info = pd.concat(
            [
                pd.DataFrame(
                    {
                        "tau": self.taus,
                        "value": [
                            means[feature]
                            + tau
                            * (
                                max(means[feature] - q_mins[feature], 0)
                                if tau < 0
                                else max(q_maxs[feature] - means[feature], 0)
                            )
                            for tau in self.taus
                        ],
                        "feature": [feature] * len(self.taus),
                        "label": [label] * len(self.taus),
                    }
                )
                # We need to iterate over `to_do_features` to keep the order of X_test
                for feature in to_do_features
                for label in to_do_map[feature]
            ],
            ignore_index=True,
        )
        self.info = self.info.append(additional_info, ignore_index=True, sort=False)

        # Find a lambda for each (feature, espilon) pair
        lambdas = joblib.Parallel(n_jobs=self.n_jobs)(
            joblib.delayed(compute_lambdas)(
                x=X_test[feature],
                target_means=part["value"].unique(),
                max_iterations=self.max_iterations,
                tol=self.tol,
            )
            for feature, part in self.info.groupby("feature")
            if feature in to_do_features
        )
        lambdas = dict(collections.ChainMap(*lambdas))
        self.info["lambda"] = self.info.apply(
            lambda r: lambdas.get((r["feature"], r["value"]), r["lambda"]),
            axis="columns",
        )
        self.info["lambda"] = self.info["lambda"].fillna(0.0)

        return self

    def _explain(self, X_test, y_pred, dest_col, key_cols, compute):

        # Reset info if memoization is turned off
        if not self.memoize:
            self._reset_info()
        if dest_col not in self.info.columns:
            self.info[dest_col] = None
            self.info[f"{dest_col}_low"] = None
            self.info[f"{dest_col}_high"] = None

        # Coerce X_test and y_pred to DataFrames
        X_test = pd.DataFrame(to_pandas(X_test))
        y_pred = pd.DataFrame(to_pandas(y_pred))

        # Check X_test and y_pred okay
        if len(X_test) != len(y_pred):
            raise ValueError("X_test and y_pred are not of the same length")

        # Find the lambda values for each (feature, tau, label) triplet
        self._find_lambdas(X_test, y_pred)

        # One-hot encode the categorical variables
        X_test = pd.get_dummies(data=X_test, prefix_sep=CAT_COL_SEP)

        # Determine which features are missing explanations; that is they have null biases for at
        # least one lambda value
        relevant = self.info[
            self.info["feature"].isin(X_test.columns)
            & self.info["label"].isin(y_pred.columns)
            & self.info[dest_col].isnull()
        ]

        if not relevant.empty:
            # `compute()` will return something like:
            # [
            #   [ # First batch
            #     (*key_cols1, sample_index1, computed_value1),
            #     (*key_cols2, sample_index2, computed_value2),
            #     ...
            #   ],
            #   ...
            # ]
            data = compute(X_test=X_test, y_pred=y_pred, relevant=relevant)
            # We group by the key to gather the samples and compute the confidence
            #  interval
            data = data.groupby(key_cols)[dest_col].agg(
                [
                    # Mean bias
                    (dest_col, "mean"),
                    # Lower bound on the mean bias
                    (
                        f"{dest_col}_low",
                        functools.partial(np.quantile, q=self.conf_level),
                    ),
                    # Upper bound on the mean bias
                    (
                        f"{dest_col}_high",
                        functools.partial(np.quantile, q=1 - self.conf_level),
                    ),
                ]
            )

            # Merge the new information with the current information
            self.info = join_with_overlap(left=self.info, right=data, on=key_cols)

        return self.info[
            self.info["feature"].isin(X_test.columns)
            & self.info["label"].isin(y_pred.columns)
        ]

    def explain_bias(self, X_test, y_pred):
        """Compute the bias of the model for the features in `X_test`.

        Args:
            X_test (pd.DataFrame or pd.Series): The dataset as a pandas dataframe
                with one column per feature or a pandas series for a single feature.
            y_pred (pd.DataFrame or pd.Series): The model predictions
                for the samples in `X_test`. For binary classification and regression,
                `pd.Series` is expected. For multi-label classification, a
                pandas dataframe with one column per label is
                expected. The values can either be probabilities or `0/1`
                (for a one-hot-encoded output).

        Returns:
            pd.DataFrame:
                A dataframe with columns `(feature, tau, value, lambda, label,
                bias, bias_low, bias_high)`. If `explainer.n_samples` is `1`,
                no confidence interval is computed and `bias = bias_low = bias_high`.
                The value of `label` is not important for regression.

        Examples:
            See more examples in `notebooks`.

            Binary classification:

            >>> X_test = pd.DataFrame([
            ...     [1, 2],
            ...     [1.1, 2.2],
            ...     [1.3, 2.3],
            ... ], columns=["x0", "x1"])
            >>> y_pred = model(X_test)
            >>> y_pred
            [0, 1, 1]  # Can also be probabilities: [0.3, 0.65, 0.8]
            >>> # For readibility reasons, we give a name to the predictions
            >>> y_pred = pd.Series(y_pred, name="is_reliable")
            >>> explainer.explain_bias(X_test, y_pred)

            Regression is similar to binary classification:

            >>> X_test = pd.DataFrame([
            ...     [1, 2],
            ...     [1.1, 2.2],
            ...     [1.3, 2.3],
            ... ], columns=["x0", "x1"])
            >>> y_pred = model(X_test)
            >>> y_pred
            [22, 24, 19]
            >>> # For readibility reasons, we give a name to the predictions
            >>> y_pred = pd.Series(y_pred, name="price")
            >>> explainer.explain_bias(X_test, y_pred)

            For multi-label classification, we need a dataframe to store predictions:

            >>> X_test = pd.DataFrame([
            ...     [1, 2],
            ...     [1.1, 2.2],
            ...     [1.3, 2.3],
            ... ], columns=["x0", "x1"])
            >>> y_pred = model(X_test)
            >>> y_pred.columns
            ["class0", "class1", "class2"]
            >>> y_pred.iloc[0]
            [0, 1, 0] # One-hot encoded, or probabilities: [0.15, 0.6, 0.25]
            >>> explainer.explain_bias(X_test, y_pred)
        """

        def compute(X_test, y_pred, relevant):
            keys = relevant.groupby(["feature", "label", "lambda"]).groups.keys()
            return pd.DataFrame(
                [
                    (
                        feature,
                        label,
                        λ,
                        sample_index,
                        np.average(
                            y_pred[label][mask],
                            weights=special.softmax(λ * X_test[feature][mask]),
                        ),
                    )
                    for (sample_index, mask), (feature, label, λ) in tqdm(
                        itertools.product(
                            enumerate(
                                yield_masks(
                                    n_masks=self.n_samples,
                                    n=len(X_test),
                                    p=self.sample_frac,
                                )
                            ),
                            keys,
                        ),
                        disable=not self.verbose,
                        total=len(keys) * self.n_samples,
                    )
                ],
                columns=["feature", "label", "lambda", "sample_index", "bias"],
            )

        return self._explain(
            X_test=X_test,
            y_pred=y_pred,
            dest_col="bias",
            key_cols=["feature", "label", "lambda"],
            compute=compute,
        )

    def explain_performance(self, X_test, y_test, y_pred, metric):
        """Compute the change in model's performance for the features in `X_test`.

        Args:
            X_test (pd.DataFrame or pd.Series): The dataset as a pandas dataframe
                with one column per feature or a pandas series for a single feature.
            y_test (pd.DataFrame or pd.Series): The true values
                for the samples in `X_test`. For binary classification and regression,
                a `pd.Series` is expected. For multi-label classification,
                a pandas dataframe with one column per label is
                expected. The values can either be probabilities or `0/1`
                (for a one-hot-encoded output).
            y_pred (pd.DataFrame or pd.Series): The model predictions
                for the samples in `X_test`. The format is the same as `y_test`.
            metric (callable): A scikit-learn-like metric
                `f(y_true, y_pred, sample_weight=None)`. The metric must be able
                to handle the `y` data. For instance, for `sklearn.metrics.accuracy_score()`,
                "the set of labels predicted for a sample must exactly match the
                corresponding set of labels in `y_true`".

        Returns:
            pd.DataFrame:
                A dataframe with columns `(feature, tau, value, lambda, label,
                bias, bias_low, bias_high, <metric_name>, <metric_name_low>, <metric_name_high>)`.
                If `explainer.n_samples` is `1`, no confidence interval is computed
                and `<metric_name> = <metric_name_low> = <metric_name_high>`.
                The value of `label` is not important for regression.

        Examples:
            See examples in `notebooks`.
        """
        metric_name = self.get_metric_name(metric)
        if metric_name not in self.info.columns:
            self.info[metric_name] = None
            self.info[f"{metric_name}_low"] = None
            self.info[f"{metric_name}_high"] = None
        self.metric_names.add(metric_name)

        y_test = np.asarray(y_test)

        def compute(X_test, y_pred, relevant):
            keys = relevant.groupby(["feature", "lambda"]).groups.keys()
            return pd.DataFrame(
                [
                    (
                        feature,
                        λ,
                        sample_index,
                        metric(
                            y_test[mask],
                            y_pred[mask],
                            sample_weight=special.softmax(λ * X_test[feature][mask]),
                        ),
                    )
                    for (sample_index, mask), (feature, λ) in tqdm(
                        itertools.product(
                            enumerate(
                                yield_masks(
                                    n_masks=self.n_samples,
                                    n=len(X_test),
                                    p=self.sample_frac,
                                )
                            ),
                            keys,
                        ),
                        disable=not self.verbose,
                        total=len(keys) * self.n_samples,
                    )
                ],
                columns=["feature", "lambda", "sample_index", metric_name],
            )

        return self._explain(
            X_test=X_test,
            y_pred=y_pred,
            dest_col=metric_name,
            key_cols=["feature", "lambda"],
            compute=compute,
        )

    def rank_by_bias(self, X_test, y_pred):
        """Returns a pandas DataFrame containing the importance of each feature
        per label.

        Args:
            X_test (pd.DataFrame or pd.Series): The dataset as a pandas dataframe
                with one column per feature or a pandas series for a single feature.
            y_pred (pd.DataFrame or pd.Series): The model predictions
                for the samples in `X_test`. For binary classification and regression,
                a `pd.Series` is expected. For multi-label classification,
                a pandas dataframe with one column per label is
                expected. The values can either be probabilities or `0/1`
                (for a one-hot-encoded output).

        Returns:
            pd.DataFrame:
                A dataframe with columns `(label, feature, importance)`. The row
                `(setosa, petal length (cm), 0.282507)` means that the feature
                `petal length` of the Iris dataset has an importance of about
                30% in the prediction of the class `setosa`. 

                The importance is a real number between 0 and 1. Intuitively,
                if the model bias for the feature `X` is a flat curve (the average
                model prediction is not impacted by the mean of `X`) then we
                can conclude that `X` has no importance for predictions. This
                flat curve is the baseline and satisfies \(y = bias_{\\tau(0)}\).
                To compute the importance of a feature, we look at the average
                distance of the bias curve to this baseline:

                $$
                I(X) = \\frac{1}{n_\\tau} \sum_{i=1}^{n_\\tau} \mid bias_{\\tau(i)}(X) - bias_{\\tau(0)}(X) \mid
                $$

                The bias curve is first normalized so that the importance is
                between 0 and 1 (which may not be the case originally for regression
                problems).

                For regression problems, there's one label only and its name
                doesn't matter (it's just to have a consistent output).
        """

        def get_importance(group):
            """Computes the average absolute difference in bias changes per tau increase."""
            #  Normalize bias to get an importance between 0 and 1
            # bias can be outside [0, 1] for regression
            bias = group["bias"]
            group["bias"] = (bias - bias.min()) / (bias.max() - bias.min())
            baseline = group.query("tau == 0").iloc[0]["bias"]
            return (group["bias"] - baseline).abs().mean()

        return (
            self.explain_bias(X_test=X_test, y_pred=y_pred)
            .groupby(["label", "feature"])
            .apply(get_importance)
            .to_frame("importance")
            .reset_index()
        )

    def rank_by_performance(self, X_test, y_test, y_pred, metric):
        """Returns a pandas DataFrame containing 
        per label.

        Args:
            X_test (pd.DataFrame or pd.Series): The dataset as a pandas dataframe
                with one column per feature or a pandas series for a single feature.
            y_test (pd.DataFrame or pd.Series): The true output
                for the samples in `X_test`. For binary classification and regression,
                a `pd.Series` is expected. For multi-label classification,
                a pandas dataframe with one column per label is
                expected. The values can either be probabilities or `0/1`
                (for a one-hot-encoded output).
            y_pred (pd.DataFrame or pd.Series): The model predictions
                for the samples in `X_test`. The format is the same as `y_test`.
            metric (callable): A scikit-learn-like metric
                `f(y_true, y_pred, sample_weight=None)`. The metric must be able
                to handle the `y` data. For instance, for `sklearn.metrics.accuracy_score()`,
                "the set of labels predicted for a sample must exactly match the
                corresponding set of labels in `y_true`".

        Returns:
            pd.DataFrame:
                A dataframe with columns `(feature, min, max)`. The row
                `(age, 0.862010, 0.996360)` means that the score measured by the
                given metric (e.g. `sklearn.metrics.accuracy_score`) stays bewteen
                86.2% and 99.6% on average when we make the mean age change. With
                such information, we can find the features for which the model
                performs the worst or the best.

                For regression problems, there's one label only and its name
                doesn't matter (it's just to have a consistent output).
        """
        metric_name = self.get_metric_name(metric)

        def get_aggregates(df):
            return pd.Series(
                [df[metric_name].min(), df[metric_name].max()], index=["min", "max"]
            )

        return (
            self.explain_performance(X_test, y_test, y_pred, metric)
            .groupby("feature")
            .apply(get_aggregates)
            .reset_index()
        )

    def _plot_explanation(
        self, explanation, col, y_label, colors=None, yrange=None, size=None
    ):
        features = explanation["feature"].unique()

        if colors is None:
            colors = {}
        elif type(colors) is str:
            colors = {feat: colors for feat in features}

        width = height = None
        if size is not None:
            width, height = size

        #  There are multiple features, we plot them together with taus
        if len(features) > 1:
            fig = go.Figure()

            for i, feat in enumerate(features):
                taus = explanation.query(f'feature == "{feat}"')["tau"]
                values = explanation.query(f'feature == "{feat}"')["value"]
                y = explanation.query(f'feature == "{feat}"')[col]
                fig.add_trace(
                    go.Scatter(
                        x=taus,
                        y=y,
                        mode="lines+markers",
                        hoverinfo="y",
                        name=feat,
                        customdata=list(zip(taus, values)),
                        marker=dict(color=colors.get(feat)),
                    )
                )

            fig.update_layout(
                margin=dict(t=50, r=50),
                xaxis=dict(
                    title="tau",
                    nticks=5,
                    showline=True,
                    showgrid=True,
                    zeroline=False,
                    linecolor="black",
                    gridcolor="#eee",
                ),
                yaxis=dict(
                    title=y_label,
                    range=yrange,
                    showline=True,
                    showgrid=True,
                    linecolor="black",
                    gridcolor="#eee",
                ),
                plot_bgcolor="white",
                width=width,
                height=height,
            )
            return fig

        #  There is only one feature, we plot it with its nominal values.
        feat = features[0]
        fig = go.Figure()
        x = explanation.query(f'feature == "{feat}"')["value"]
        y = explanation.query(f'feature == "{feat}"')[col]
        mean_row = explanation.query(f'feature == "{feat}" and tau == 0').iloc[0]

        if self.n_samples > 1:
            low = explanation.query(f'feature == "{feat}"')[f"{col}_low"]
            high = explanation.query(f'feature == "{feat}"')[f"{col}_high"]
            fig.add_trace(
                go.Scatter(
                    x=np.concatenate((x, x[::-1])),
                    y=np.concatenate((low, high[::-1])),
                    name=f"{self.conf_level * 100}% - {(1 - self.conf_level) * 100}%",
                    fill="toself",
                    fillcolor=colors.get(feat),
                    line_color="rgba(0, 0, 0, 0)",
                    opacity=0.3,
                )
            )

        fig.add_trace(
            go.Scatter(
                x=x,
                y=y,
                mode="lines+markers",
                hoverinfo="x+y",
                showlegend=False,
                marker=dict(color=colors.get(feat)),
            )
        )
        fig.add_trace(
            go.Scatter(
                x=[mean_row["value"]],
                y=[mean_row[col]],
                text=["Dataset mean"],
                showlegend=False,
                mode="markers",
                name="Original mean",
                hoverinfo="text",
                marker=dict(symbol="x", size=9, color=colors.get(feat)),
            )
        )
        fig.update_layout(
            margin=dict(t=50, r=50),
            xaxis=dict(title=f"Average {feat}", zeroline=False),
            yaxis=dict(title=y_label, range=yrange, showline=True),
            plot_bgcolor="white",
            width=width,
            height=height,
        )
        fig.update_xaxes(
            showline=True, showgrid=True, linecolor="black", gridcolor="#eee"
        )
        fig.update_yaxes(
            showline=True, showgrid=True, linecolor="black", gridcolor="#eee"
        )
        return fig

    def _plot_ranking(self, ranking, score_column, title, n_features=None, colors=None):
        if n_features is None:
            n_features = len(ranking)
        ascending = n_features >= 0
        ranking = ranking.sort_values(by=[score_column], ascending=ascending)
        n_features = abs(n_features)

        return go.Figure(
            data=[
                go.Bar(
                    x=ranking[score_column][-n_features:],
                    y=ranking["feature"][-n_features:],
                    orientation="h",
                    hoverinfo="x",
                    marker=dict(color=colors),
                )
            ],
            layout=go.Layout(
                margin=dict(b=0, t=40),
                xaxis=dict(
                    title=title,
                    range=[0, 1],
                    showline=True,
                    zeroline=False,
                    linecolor="black",
                    gridcolor="#eee",
                    side="top",
                    fixedrange=True,
                ),
                yaxis=dict(
                    showline=True,
                    zeroline=False,
                    fixedrange=True,
                    linecolor="black",
                    automargin=True,
                ),
                plot_bgcolor="white",
            ),
        )

    def plot_bias(self, X_test, y_pred, colors=None, yrange=None, size=None):
        """Plot the bias of the model for the features in `X_test`.

        Args:
            X_test (pd.DataFrame or np.array): See `Explainer.explain_bias()`.
            y_pred (pd.DataFrame or pd.Series): See `Explainer.explain_bias()`.
            colors (dict, optional): A dictionary that maps features to colors.
                Default is `None` and the colors are choosen automatically.
            yrange (list, optional): A two-item list `[low, high]`. Default is
                `None` and the range is based on the data.

        Returns:
            plotly.graph_objs.Figure:
                A Plotly figure. It shows automatically in notebook cells but you
                can also call the `.show()` method to plot multiple charts in the
                same cell.

        Examples:
            >>> explainer.plot_bias(X_test, y_pred)
            >>> explainer.plot_bias(X_test, y_pred, colors=dict(
            ...     x0="blue",
            ...     x1="red",
            ... ))
            >>> explainer.plot_bias(X_test, y_pred, yrange=[0.5, 1])
        """
        explanation = self.explain_bias(X_test, y_pred)
        labels = explanation["label"].unique()
        if len(labels) > 1:
            raise ValueError("Cannot plot multiple labels")
        y_label = f'Average "{labels[0]}"'
        return self._plot_explanation(
            explanation, "bias", y_label, colors=colors, yrange=yrange, size=size
        )

    def plot_bias_ranking(self, X_test, y_pred, n_features=None, colors=None):
        """Plot the ranking of the features based on their bias.

        Args:
            X_test (pd.DataFrame or np.array): See `Explainer.explain_bias()`.
            y_pred (pd.DataFrame or pd.Series): See `Explainer.explain_bias()`.
            n_features (int, optional): The number of features to plot. With the
                default (`None`), all of them are shown. For a positive value,
                we keep the `n_features` first features (the most impactful). For
                a negative value, we keep the `n_features` last features.
            colors (dict, optional): See `Explainer.plot_bias()`.

        Returns:
            plotly.graph_objs.Figure:
                A Plotly figure. It shows automatically in notebook cells but you
                can also call the `.show()` method to plot multiple charts in the
                same cell.
        """
        ranking = self.rank_by_bias(X_test=X_test, y_pred=y_pred)
        return self._plot_ranking(
            ranking=ranking,
            score_column="importance",
            title="Importance",
            n_features=n_features,
            colors=colors,
        )

    def plot_performance(
        self, X_test, y_test, y_pred, metric, colors=None, yrange=None, size=None
    ):
        """Plot the performance of the model for the features in `X_test`.

        Args:
            X_test (pd.DataFrame or np.array): See `Explainer.explain_performance()`.
            y_test (pd.DataFrame or pd.Series): See `Explainer.explain_performance()`.
            y_pred (pd.DataFrame or pd.Series): See `Explainer.explain_performance()`.
            metric (callable): See `Explainer.explain_performance()`.
            colors (dict, optional): See `Explainer.plot_bias()`.
            yrange (list, optional): See `Explainer.plot_bias()`.

        Returns:
            plotly.graph_objs.Figure:
                A Plotly figure. It shows automatically in notebook cells but you
                can also call the `.show()` method to plot multiple charts in the
                same cell.
        """
        metric_name = self.get_metric_name(metric)
        explanation = self.explain_performance(
            X_test=X_test, y_test=y_test, y_pred=y_pred, metric=metric
        )
        if yrange is None:
            if explanation[metric_name].between(0, 1).all():
                yrange = [0, 1]

        return self._plot_explanation(
            explanation,
            metric_name,
            y_label=f"Average {metric_name}",
            colors=colors,
            yrange=yrange,
            size=size,
        )

    def plot_performance_ranking(
        self, X_test, y_test, y_pred, metric, criterion, n_features=None, colors=None
    ):
        """Plot the performance of the model for the features in `X_test`.

        Args:
            X_test (pd.DataFrame or np.array): See `Explainer.explain_performance()`.
            y_test (pd.DataFrame or pd.Series): See `Explainer.explain_performance()`.
            y_pred (pd.DataFrame or pd.Series): See `Explainer.explain_performance()`.
            metric (callable): See `Explainer.explain_performance()`.
            criterion (str): Either "min" or "max" to determine whether, for a
                given feature, we keep the worst or the best performance for all
                the values taken by the mean. See `Explainer.rank_by_performance()`.
            n_features (int, optional): The number of features to plot. With the
                default (`None`), all of them are shown. For a positive value,
                we keep the `n_features` first features (the most impactful). For
                a negative value, we keep the `n_features` last features.
            colors (dict, optional): See `Explainer.plot_bias_ranking()`.

        Returns:
            plotly.graph_objs.Figure:
                A Plotly figure. It shows automatically in notebook cells but you
                can also call the `.show()` method to plot multiple charts in the
                same cell.
        """
        metric_name = self.get_metric_name(metric)
        ranking = self.rank_by_performance(
            X_test=X_test, y_test=y_test, y_pred=y_pred, metric=metric
        )
        return self._plot_ranking(
            ranking=ranking,
            score_column=criterion,
            title=f"{criterion} {metric_name}",
            n_features=n_features,
            colors=colors,
        )<|MERGE_RESOLUTION|>--- conflicted
+++ resolved
@@ -136,13 +136,6 @@
             higher this value is. However the computation time increases linearly with `n_taus`.
             The default is `41` and corresponds to each τ being separated by it's neighbors by
             `0.05`.
-<<<<<<< HEAD
-        lambda_iterations (int): The number of iterations used when applying the Newton step
-            of the optimization procedure. Default is `5`.
-        n_jobs (int): The number of jobs to use for parallel computations. See
-            `joblib.Parallel()`. Default is `-1`.
-=======
->>>>>>> 87b8d127
         n_samples (int): The number of samples to use for the confidence interval.
             If `1`, the default, no confidence interval is computed.
         sample_frac (float): The proportion of lines in the dataset sampled to
@@ -167,13 +160,7 @@
             `plot_bias_ranking` and `memoize` is `True`, then the intermediate results required by
             `plot_bias` will be reused for `plot_bias_ranking`. Memoization is turned off by
             default because it can lead to unexpected behavior depending on your usage.
-<<<<<<< HEAD
         verbose (bool): Whether or not to show progress bars during
-=======
-        verbose (bool): Passed to `joblib.Parallel()` for parallel computations.
-            Default is `False`.
-        show_progress_bar (bool): Whether or not to show progress bars during
->>>>>>> 87b8d127
             computations. Default is `True`.
     """
 
