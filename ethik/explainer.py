import collections
import functools
import itertools
import warnings

import joblib
import numpy as np
import pandas as pd
import plotly.graph_objs as go
from scipy import optimize
from scipy import special
from tqdm import tqdm

from .utils import decimal_range, join_with_overlap, to_pandas
from .warnings import ConstantWarning, ConvergenceWarning

__all__ = ["Explainer"]


CAT_COL_SEP = " = "


<<<<<<< HEAD
class ConvergenceWarning(UserWarning):
    """Custom warning to capture convergence problems."""


class ConvergenceSuccess(Exception):
    """Custom warning to capture convergence success.

    This is necessary to monkey-patch scipy's minimize function in order to manually stop the
    minimization process.

    """


class F:

    def __init__(self, x, target_mean, tol=3):
        self.x = x
        self.target_mean = target_mean
        self.tol = tol

    def __call__(self, ksi):
        """Returns the loss and the gradient for a particular ksi value."""

        self.ksi = ksi[0]
        lambdas = special.softmax(self.ksi * self.x)
        current_mean = np.average(self.x, weights=lambdas)

        f = (current_mean - self.target_mean) ** 2

        if f < self.tol:
            raise ConvergenceSuccess

        g = current_mean - self.target_mean

        return f, np.array([g])


=======
>>>>>>> 2def7ce5
def compute_ksis(x, target_means, max_iterations, tol):
    """Find good ksis for a variable and given target means.

    Args:
        x (pd.Series): The variable's values.
        target_means (iterator of floats): The means to reach by weighting the
            feature's values.
        max_iterations (int): The maximum number of iterations of gradient descent.
        tol (float): Stopping criterion. The gradient descent will stop if the mean absolute error
            between the obtained mean and the target mean is lower than tol, even if the maximum
            number of iterations has not been reached.

    Returns:
        dict: The keys are couples `(name of the variable, target mean)` and the
            values are the ksis. For instance:

                {
                    ("age", 20): 1.5,
                    ("age", 21): 1.6,
                    ...
                }
    """

    ksis = {}

    for target_mean in target_means:

        f = F(x=x, target_mean=target_mean, tol=tol)
        success = False
        try:
            res = optimize.minimize(
                fun=f,
                x0=[0],  # Initial ksi value
                jac=True,
                method='BFGS'
            )
        except ConvergenceSuccess:
            success = True

        if not success:
            warnings.warn(
                message=(
<<<<<<< HEAD
                    f"convergence warning for {x.name}, with target mean {target_mean}:\n\n" +
                    str(res)
=======
                    f"gradient descent failed to converge after {max_iterations} iterations "
                    + f"(name={x.name}, mean={mean}, target_mean={target_mean}, "
                    + f"current_mean={current_mean}, grad={grad}, hess={hess}, step={step}, ksi={ksi})"
>>>>>>> 2def7ce5
                ),
                category=ConvergenceWarning,
            )

        ksis[(x.name, target_mean)] = f.ksi

    return ksis


def yield_masks(n_masks, n, p):
    """Generates a list of `n_masks` to keep a proportion `p` of `n` items.

    Args:
        n_masks (int): The number of masks to yield. It corresponds to the number
            of samples we use to compute the confidence interval.
        n (int): The number of items being filtered. It corresponds to the size
            of the dataset.
        p (float): The proportion of items to keep.

    Returns:
        generator: A generator of `n_masks` lists of `n` booleans being generated
            with a binomial distribution. As it is a probabilistic approach,
            we may get more or fewer than `p*n` items kept, but it is not a problem
            with large datasets.
    """

    if p < 0 or p > 1:
        raise ValueError(f"p must be between 0 and 1, got {p}")

    if p < 1:
        for _ in range(n_masks):
            yield np.random.binomial(1, p, size=n).astype(bool)
    else:
        for _ in range(n_masks):
            yield np.full(shape=n, fill_value=True)


class Explainer:
    """Explains the influence and reliability of model predictions.

    Parameters:
        alpha (float): A `float` between `0` and `0.5` which indicates by how close the `Explainer`
            should look at extreme values of a distribution. The closer to zero, the more so
            extreme values will be accounted for. The default is `0.05` which means that all values
            beyond the 5th and 95th quantiles are ignored.
        n_taus (int): The number of τ values to consider. The results will be more fine-grained the
            higher this value is. However the computation time increases linearly with `n_taus`.
            The default is `41` and corresponds to each τ being separated by it's neighbors by
            `0.05`.
        n_samples (int): The number of samples to use for the confidence interval.
            If `1`, the default, no confidence interval is computed.
        sample_frac (float): The proportion of lines in the dataset sampled to
            generate the samples for the confidence interval. If `n_samples` is
            `1`, no confidence interval is computed and the whole dataset is used.
            Default is `0.8`.
        conf_level (float): A `float` between `0` and `0.5` which indicates the
            quantile used for the confidence interval. Default is `0.05`, which
            means that the confidence interval contains the data between the 5th
            and 95th quantiles.
        max_iterations (int): The maximum number of iterations used when applying the Newton step
            of the optimization procedure. Default is `5`.
        tol (float): The bottom threshold for the gradient of the optimization
            procedure. When reached, the procedure stops. Otherwise, a warning
            is raised about the fact that the optimization did not converge.
            Default is `1e-4`.
        n_jobs (int): The number of jobs to use for parallel computations. See
            `joblib.Parallel()`. Default is `-1`.
        memoize (bool): Indicates whether or not memoization should be used or not. If `True`, then
            intermediate results will be stored in order to avoid recomputing results that can be
            reused by successively called methods. For example, if you call `plot_influence` followed by
            `plot_influence_ranking` and `memoize` is `True`, then the intermediate results required by
            `plot_influence` will be reused for `plot_influence_ranking`. Memoization is turned off by
            default because it can lead to unexpected behavior depending on your usage.
        verbose (bool): Whether or not to show progress bars during
            computations. Default is `True`.
    """

    def __init__(
        self,
        alpha=0.05,
        n_taus=41,
        n_samples=1,
        sample_frac=0.8,
        conf_level=0.05,
        max_iterations=15,
        tol=1e-4,
        n_jobs=1,  # Parallelism is only worth it if the dataset is "large"
        memoize=False,
        verbose=True,
    ):
        if not 0 <= alpha < 0.5:
            raise ValueError(f"alpha must be between 0 and 0.5, got {alpha}")

        if not n_taus > 0:
            raise ValueError(
                f"n_taus must be a strictly positive integer, got {n_taus}"
            )

        if n_samples < 1:
            raise ValueError(f"n_samples must be strictly positive, got {n_samples}")

        if not 0 < sample_frac < 1:
            raise ValueError(f"sample_frac must be between 0 and 1, got {sample_frac}")

        if not 0 < conf_level < 0.5:
            raise ValueError(f"conf_level must be between 0 and 0.5, got {conf_level}")

        if not max_iterations > 0:
            raise ValueError(
                "max_iterations must be a strictly positive "
                f"integer, got {max_iterations}"
            )

        if not tol > 0:
            raise ValueError(f"tol must be a strictly positive number, got {tol}")

        self.alpha = alpha
        self.n_taus = n_taus
        self.n_samples = n_samples
        self.sample_frac = sample_frac if n_samples > 1 else 1
        self.conf_level = conf_level
        self.max_iterations = max_iterations
        self.tol = tol
        self.n_jobs = n_jobs
        self.memoize = memoize
        self.verbose = verbose
        self.metric_names = set()
        self._reset_info()

    def _reset_info(self):
        """Resets the info dataframe (for when memoization is turned off)."""
        self.info = pd.DataFrame(
            columns=[
                "feature",
                "tau",
                "value",
                "ksi",
                "label",
                "influence",
                "influence_low",
                "influence_high",
            ]
        )

    def get_metric_name(self, metric):
        """Get the name of the column in explainer's info dataframe to store the
        performance with respect of the given metric.

        Args:
            metric (callable): The metric to compute the model's performance.

        Returns:
            str: The name of the column.
        """
        name = metric.__name__
        if name in self.info.columns and name not in self.metric_names:
            raise ValueError(f"Cannot use {name} as a metric name")
        return name

    @property
    def taus(self):
        tau_precision = 2 / (self.n_taus - 1)
        return list(decimal_range(-1, 1, tau_precision))

    @property
    def features(self):
        return self.info["feature"].unique().tolist()

    def _determine_pairs_to_do(self, features, labels):
        to_do_pairs = set(itertools.product(features, labels)) - set(
            self.info.groupby(["feature", "label"]).groups.keys()
        )
        to_do_map = collections.defaultdict(list)
        for feat, label in to_do_pairs:
            to_do_map[feat].append(label)
        return {feat: list(sorted(labels)) for feat, labels in to_do_map.items()}

    def _find_ksis(self, X_test, y_pred):
        """Finds ksi values for each (feature, tau, label) triplet.

        1. A list of $\\tau$ values is generated using `n_taus`. The $\\tau$ values range from -1 to 1.
        2. A grid of $\\eps$ values is generated for each $\\tau$ and for each variable. Each $\\eps$ represents a shift from a variable's mean towards a particular quantile.
        3. A grid of $\\ksi$ values is generated for each $\\eps$. Each $\\ksi$ corresponds to the optimal parameter that has to be used to weight the observations in order for the average to reach the associated $\\eps$ shift.

        Args:
            X_test (pandas.DataFrame or numpy.ndarray)
            y_pred (pandas.DataFrame or numpy.ndarray)
        """

        X_test = pd.DataFrame(to_pandas(X_test))
        y_pred = pd.DataFrame(to_pandas(y_pred))

        # One-hot encode the categorical features
        X_test = pd.get_dummies(data=X_test, prefix_sep=CAT_COL_SEP)

        # Check which (feature, label) pairs have to be done
        to_do_map = self._determine_pairs_to_do(
            features=X_test.columns, labels=y_pred.columns
        )
        # We need a list to keep the order of X_test
        to_do_features = list(feat for feat in X_test.columns if feat in to_do_map)
        X_test = X_test[to_do_features]

        if X_test.empty:
            return self

        # Make the epsilons for each (feature, label, tau) triplet
        quantiles = X_test.quantile(q=[self.alpha, 1.0 - self.alpha])

        # Issue a warning if a feature doesn't have distinct quantiles
        for feature, n_unique in quantiles.nunique().to_dict().items():
            if n_unique == 1:
                warnings.warn(
                    message=f"all the values of feature {feature} are identical",
                    category=ConstantWarning,
                )

        q_mins = quantiles.loc[self.alpha].to_dict()
        q_maxs = quantiles.loc[1.0 - self.alpha].to_dict()
        means = X_test.mean().to_dict()
        additional_info = pd.concat(
            [
                pd.DataFrame(
                    {
                        "tau": self.taus,
                        "value": [
                            means[feature]
                            + tau
                            * (
                                max(means[feature] - q_mins[feature], 0)
                                if tau < 0
                                else max(q_maxs[feature] - means[feature], 0)
                            )
                            for tau in self.taus
                        ],
                        "feature": [feature] * len(self.taus),
                        "label": [label] * len(self.taus),
                    }
                )
                # We need to iterate over `to_do_features` to keep the order of X_test
                for feature in to_do_features
                for label in to_do_map[feature]
            ],
            ignore_index=True,
        )
        self.info = self.info.append(additional_info, ignore_index=True, sort=False)

        # Find a ksi for each (feature, espilon) pair
        ksis = joblib.Parallel(n_jobs=self.n_jobs)(
            joblib.delayed(compute_ksis)(
                x=X_test[feature],
                target_means=part["value"].unique(),
                max_iterations=self.max_iterations,
                tol=self.tol,
            )
            for feature, part in self.info.groupby("feature")
            if feature in to_do_features
        )
        ksis = dict(collections.ChainMap(*ksis))
        self.info["ksi"] = self.info.apply(
            lambda r: ksis.get((r["feature"], r["value"]), r["ksi"]), axis="columns"
        )
        self.info["ksi"] = self.info["ksi"].fillna(0.0)

        return self

    def _explain(self, X_test, y_pred, dest_col, key_cols, compute):

        # Reset info if memoization is turned off
        if not self.memoize:
            self._reset_info()
        if dest_col not in self.info.columns:
            self.info[dest_col] = None
            self.info[f"{dest_col}_low"] = None
            self.info[f"{dest_col}_high"] = None

        # Coerce X_test and y_pred to DataFrames
        X_test = pd.DataFrame(to_pandas(X_test))
        y_pred = pd.DataFrame(to_pandas(y_pred))

        # Check X_test and y_pred okay
        if len(X_test) != len(y_pred):
            raise ValueError("X_test and y_pred are not of the same length")

        # Find the ksi values for each (feature, tau, label) triplet
        self._find_ksis(X_test, y_pred)

        # One-hot encode the categorical variables
        X_test = pd.get_dummies(data=X_test, prefix_sep=CAT_COL_SEP)

        # Determine which features are missing explanations; that is they have null influences for at
        # least one ksi value
        relevant = self.info[
            self.info["feature"].isin(X_test.columns)
            & self.info["label"].isin(y_pred.columns)
            & self.info[dest_col].isnull()
        ]

        if not relevant.empty:
            # `compute()` will return something like:
            # [
            #   [ # First batch
            #     (*key_cols1, sample_index1, computed_value1),
            #     (*key_cols2, sample_index2, computed_value2),
            #     ...
            #   ],
            #   ...
            # ]
            data = compute(X_test=X_test, y_pred=y_pred, relevant=relevant)
            # We group by the key to gather the samples and compute the confidence
            #  interval
            data = data.groupby(key_cols)[dest_col].agg(
                [
                    # Mean influence
                    (dest_col, "mean"),
                    # Lower bound on the mean influence
                    (
                        f"{dest_col}_low",
                        functools.partial(np.quantile, q=self.conf_level),
                    ),
                    # Upper bound on the mean influence
                    (
                        f"{dest_col}_high",
                        functools.partial(np.quantile, q=1 - self.conf_level),
                    ),
                ]
            )

            # Merge the new information with the current information
            self.info = join_with_overlap(left=self.info, right=data, on=key_cols)

        return self.info[
            self.info["feature"].isin(X_test.columns)
            & self.info["label"].isin(y_pred.columns)
        ]

    def explain_influence(self, X_test, y_pred):
        """Compute the influence of the model for the features in `X_test`.

        Args:
            X_test (pd.DataFrame or pd.Series): The dataset as a pandas dataframe
                with one column per feature or a pandas series for a single feature.
            y_pred (pd.DataFrame or pd.Series): The model predictions
                for the samples in `X_test`. For binary classification and regression,
                `pd.Series` is expected. For multi-label classification, a
                pandas dataframe with one column per label is
                expected. The values can either be probabilities or `0/1`
                (for a one-hot-encoded output).

        Returns:
            pd.DataFrame:
                A dataframe with columns `(feature, tau, value, ksi, label,
                influence, influence_low, influence_high)`. If `explainer.n_samples` is `1`,
                no confidence interval is computed and `influence = influence_low = influence_high`.
                The value of `label` is not important for regression.

        Examples:
            See more examples in `notebooks`.

            Binary classification:

            >>> X_test = pd.DataFrame([
            ...     [1, 2],
            ...     [1.1, 2.2],
            ...     [1.3, 2.3],
            ... ], columns=["x0", "x1"])
            >>> y_pred = model.predict(X_test)
            >>> y_pred
            [0, 1, 1]  # Can also be probabilities: [0.3, 0.65, 0.8]
            >>> # For readibility reasons, we give a name to the predictions
            >>> y_pred = pd.Series(y_pred, name="is_reliable")
            >>> explainer.explain_influence(X_test, y_pred)

            Regression is similar to binary classification:

            >>> X_test = pd.DataFrame([
            ...     [1, 2],
            ...     [1.1, 2.2],
            ...     [1.3, 2.3],
            ... ], columns=["x0", "x1"])
            >>> y_pred = model.predict(X_test)
            >>> y_pred
            [22, 24, 19]
            >>> # For readibility reasons, we give a name to the predictions
            >>> y_pred = pd.Series(y_pred, name="price")
            >>> explainer.explain_influence(X_test, y_pred)

            For multi-label classification, we need a dataframe to store predictions:

            >>> X_test = pd.DataFrame([
            ...     [1, 2],
            ...     [1.1, 2.2],
            ...     [1.3, 2.3],
            ... ], columns=["x0", "x1"])
            >>> y_pred = model.predict(X_test)
            >>> y_pred.columns
            ["class0", "class1", "class2"]
            >>> y_pred.iloc[0]
            [0, 1, 0] # One-hot encoded, or probabilities: [0.15, 0.6, 0.25]
            >>> explainer.explain_influence(X_test, y_pred)
        """

        def compute(X_test, y_pred, relevant):
            keys = relevant.groupby(["feature", "label", "ksi"]).groups.keys()
            return pd.DataFrame(
                [
                    (
                        feature,
                        label,
                        ksi,
                        sample_index,
                        np.average(
                            y_pred[label][mask],
                            weights=special.softmax(ksi * X_test[feature][mask]),
                        ),
                    )
                    for (sample_index, mask), (feature, label, ksi) in tqdm(
                        itertools.product(
                            enumerate(
                                yield_masks(
                                    n_masks=self.n_samples,
                                    n=len(X_test),
                                    p=self.sample_frac,
                                )
                            ),
                            keys,
                        ),
                        disable=not self.verbose,
                        total=len(keys) * self.n_samples,
                    )
                ],
                columns=["feature", "label", "ksi", "sample_index", "influence"],
            )

        return self._explain(
            X_test=X_test,
            y_pred=y_pred,
            dest_col="influence",
            key_cols=["feature", "label", "ksi"],
            compute=compute,
        )

    def explain_performance(self, X_test, y_test, y_pred, metric):
        """Compute the change in model's performance for the features in `X_test`.

        Args:
            X_test (pd.DataFrame or pd.Series): The dataset as a pandas dataframe
                with one column per feature or a pandas series for a single feature.
            y_test (pd.DataFrame or pd.Series): The true values
                for the samples in `X_test`. For binary classification and regression,
                a `pd.Series` is expected. For multi-label classification,
                a pandas dataframe with one column per label is
                expected. The values can either be probabilities or `0/1`
                (for a one-hot-encoded output).
            y_pred (pd.DataFrame or pd.Series): The model predictions
                for the samples in `X_test`. The format is the same as `y_test`.
            metric (callable): A scikit-learn-like metric
                `f(y_true, y_pred, sample_weight=None)`. The metric must be able
                to handle the `y` data. For instance, for `sklearn.metrics.accuracy_score()`,
                "the set of labels predicted for a sample must exactly match the
                corresponding set of labels in `y_true`".

        Returns:
            pd.DataFrame:
                A dataframe with columns `(feature, tau, value, ksi, label,
                influence, influence_low, influence_high, <metric_name>, <metric_name_low>, <metric_name_high>)`.
                If `explainer.n_samples` is `1`, no confidence interval is computed
                and `<metric_name> = <metric_name_low> = <metric_name_high>`.
                The value of `label` is not important for regression.

        Examples:
            See examples in `notebooks`.
        """
        metric_name = self.get_metric_name(metric)
        if metric_name not in self.info.columns:
            self.info[metric_name] = None
            self.info[f"{metric_name}_low"] = None
            self.info[f"{metric_name}_high"] = None
        self.metric_names.add(metric_name)

        y_test = np.asarray(y_test)

        def compute(X_test, y_pred, relevant):
            keys = relevant.groupby(["feature", "ksi"]).groups.keys()
            return pd.DataFrame(
                [
                    (
                        feature,
                        ksi,
                        sample_index,
                        metric(
                            y_test[mask],
                            y_pred[mask],
                            sample_weight=special.softmax(ksi * X_test[feature][mask]),
                        ),
                    )
                    for (sample_index, mask), (feature, ksi) in tqdm(
                        itertools.product(
                            enumerate(
                                yield_masks(
                                    n_masks=self.n_samples,
                                    n=len(X_test),
                                    p=self.sample_frac,
                                )
                            ),
                            keys,
                        ),
                        disable=not self.verbose,
                        total=len(keys) * self.n_samples,
                    )
                ],
                columns=["feature", "ksi", "sample_index", metric_name],
            )

        return self._explain(
            X_test=X_test,
            y_pred=y_pred,
            dest_col=metric_name,
            key_cols=["feature", "ksi"],
            compute=compute,
        )

    def rank_by_influence(self, X_test, y_pred):
        """Returns a pandas DataFrame containing the importance of each feature
        per label.

        Args:
            X_test (pd.DataFrame or pd.Series): The dataset as a pandas dataframe
                with one column per feature or a pandas series for a single feature.
            y_pred (pd.DataFrame or pd.Series): The model predictions
                for the samples in `X_test`. For binary classification and regression,
                a `pd.Series` is expected. For multi-label classification,
                a pandas dataframe with one column per label is
                expected. The values can either be probabilities or `0/1`
                (for a one-hot-encoded output).

        Returns:
            pd.DataFrame:
                A dataframe with columns `(label, feature, importance)`. The row
                `(setosa, petal length (cm), 0.282507)` means that the feature
                `petal length` of the Iris dataset has an importance of about
                30% in the prediction of the class `setosa`.

                The importance is a real number between 0 and 1. Intuitively,
                if the model influence for the feature `X` is a flat curve (the average
                model prediction is not impacted by the mean of `X`) then we
                can conclude that `X` has no importance for predictions. This
                flat curve is the baseline and satisfies \\(y = influence_{\\tau(0)}\\).
                To compute the importance of a feature, we look at the average
                distance of the influence curve to this baseline:

                $$
                I(X) = \\frac{1}{n_\\tau} \\sum_{i=1}^{n_\\tau} \\mid influence_{\\tau(i)}(X) - influence_{\\tau(0)}(X) \\mid
                $$

                The influence curve is first normalized so that the importance is
                between 0 and 1 (which may not be the case originally for regression
                problems). To normalize, we get the minimum and maximum influences
                *across all features and all classes* and then compute
                `normalized = (influence - min) / (max - min)`.

                For regression problems, there's one label only and its name
                doesn't matter (it's just to have a consistent output).
        """

        def get_importance(group, min_influence, max_influence):
            """Computes the average absolute difference in influence changes per tau increase."""
            #  Normalize influence to get an importance between 0 and 1
            # influence can be outside [0, 1] for regression
            influence = group["influence"]
            group["influence"] = (influence - min_influence) / (
                max_influence - min_influence
            )
            baseline = group.query("tau == 0").iloc[0]["influence"]
            return (group["influence"] - baseline).abs().mean()

        explanation = self.explain_influence(X_test=X_test, y_pred=y_pred)
        min_influence = explanation["influence"].min()
        max_influence = explanation["influence"].max()

        return (
            explanation.groupby(["label", "feature"])
            .apply(
                functools.partial(
                    get_importance,
                    min_influence=min_influence,
                    max_influence=max_influence,
                )
            )
            .to_frame("importance")
            .reset_index()
        )

    def rank_by_performance(self, X_test, y_test, y_pred, metric):
        """Returns a pandas DataFrame containing
        per label.

        Args:
            X_test (pd.DataFrame or pd.Series): The dataset as a pandas dataframe
                with one column per feature or a pandas series for a single feature.
            y_test (pd.DataFrame or pd.Series): The true output
                for the samples in `X_test`. For binary classification and regression,
                a `pd.Series` is expected. For multi-label classification,
                a pandas dataframe with one column per label is
                expected. The values can either be probabilities or `0/1`
                (for a one-hot-encoded output).
            y_pred (pd.DataFrame or pd.Series): The model predictions
                for the samples in `X_test`. The format is the same as `y_test`.
            metric (callable): A scikit-learn-like metric
                `f(y_true, y_pred, sample_weight=None)`. The metric must be able
                to handle the `y` data. For instance, for `sklearn.metrics.accuracy_score()`,
                "the set of labels predicted for a sample must exactly match the
                corresponding set of labels in `y_true`".

        Returns:
            pd.DataFrame:
                A dataframe with columns `(feature, min, max)`. The row
                `(age, 0.862010, 0.996360)` means that the score measured by the
                given metric (e.g. `sklearn.metrics.accuracy_score`) stays bewteen
                86.2% and 99.6% on average when we make the mean age change. With
                such information, we can find the features for which the model
                performs the worst or the best.

                For regression problems, there's one label only and its name
                doesn't matter (it's just to have a consistent output).
        """
        metric_name = self.get_metric_name(metric)

        def get_aggregates(df):
            return pd.Series(
                [df[metric_name].min(), df[metric_name].max()], index=["min", "max"]
            )

        return (
            self.explain_performance(X_test, y_test, y_pred, metric)
            .groupby("feature")
            .apply(get_aggregates)
            .reset_index()
        )

    def _plot_explanation(
        self, explanation, col, y_label, colors=None, yrange=None, size=None
    ):
        features = explanation["feature"].unique()

        if colors is None:
            colors = {}
        elif type(colors) is str:
            colors = {feat: colors for feat in features}

        width = height = None
        if size is not None:
            width, height = size

        #  There are multiple features, we plot them together with taus
        if len(features) > 1:
            fig = go.Figure()

            for i, feat in enumerate(features):
                taus = explanation.loc[explanation["feature"] == feat, "tau"]
                values = explanation.loc[explanation["feature"] == feat, "value"]
                y = explanation.loc[explanation["feature"] == feat, col]
                fig.add_trace(
                    go.Scatter(
                        x=taus,
                        y=y,
                        mode="lines+markers",
                        hoverinfo="y",
                        name=feat,
                        customdata=list(zip(taus, values)),
                        marker=dict(color=colors.get(feat)),
                    )
                )

            fig.update_layout(
                margin=dict(t=50, r=50),
                xaxis=dict(
                    title="tau",
                    nticks=5,
                    showline=True,
                    showgrid=True,
                    zeroline=False,
                    linecolor="black",
                    gridcolor="#eee",
                ),
                yaxis=dict(
                    title=y_label,
                    range=yrange,
                    showline=True,
                    showgrid=True,
                    linecolor="black",
                    gridcolor="#eee",
                ),
                plot_bgcolor="white",
                width=width,
                height=height,
            )
            return fig

        # There is only one feature, we plot it with its nominal values.
        feat = features[0]
        fig = go.Figure()
        x = explanation.loc[explanation["feature"] == feat, "value"]
        y = explanation.loc[explanation["feature"] == feat, col]
        mean_row = explanation[
            (explanation["feature"] == feat) & (explanation["tau"] == 0)
        ].iloc[0]

        if self.n_samples > 1:
            low = explanation.loc[explanation["feature"] == feat, f"{col}_low"]
            high = explanation.loc[explanation["feature"] == feat, f"{col}_high"]
            fig.add_trace(
                go.Scatter(
                    x=np.concatenate((x, x[::-1])),
                    y=np.concatenate((low, high[::-1])),
                    name=f"{self.conf_level * 100}% - {(1 - self.conf_level) * 100}%",
                    fill="toself",
                    fillcolor=colors.get(feat),
                    line_color="rgba(0, 0, 0, 0)",
                    opacity=0.3,
                )
            )

        fig.add_trace(
            go.Scatter(
                x=x,
                y=y,
                mode="lines+markers",
                hoverinfo="x+y",
                showlegend=False,
                marker=dict(color=colors.get(feat)),
            )
        )
        fig.add_trace(
            go.Scatter(
                x=[mean_row["value"]],
                y=[mean_row[col]],
                text=["Dataset mean"],
                showlegend=False,
                mode="markers",
                name="Original mean",
                hoverinfo="text",
                marker=dict(symbol="x", size=9, color=colors.get(feat)),
            )
        )
        fig.update_layout(
            margin=dict(t=50, r=50),
            xaxis=dict(title=f"Average {feat}", zeroline=False),
            yaxis=dict(title=y_label, range=yrange, showline=True),
            plot_bgcolor="white",
            width=width,
            height=height,
        )
        fig.update_xaxes(
            showline=True, showgrid=True, linecolor="black", gridcolor="#eee"
        )
        fig.update_yaxes(
            showline=True, showgrid=True, linecolor="black", gridcolor="#eee"
        )
        return fig

    def _plot_ranking(self, ranking, score_column, title, n_features=None, colors=None):
        if n_features is None:
            n_features = len(ranking)
        ascending = n_features >= 0
        ranking = ranking.sort_values(by=[score_column], ascending=ascending)
        n_features = abs(n_features)

        return go.Figure(
            data=[
                go.Bar(
                    x=ranking[score_column][-n_features:],
                    y=ranking["feature"][-n_features:],
                    orientation="h",
                    hoverinfo="x",
                    marker=dict(color=colors),
                )
            ],
            layout=go.Layout(
                margin=dict(b=0, t=40),
                xaxis=dict(
                    title=title,
                    range=[0, 1],
                    showline=True,
                    zeroline=False,
                    linecolor="black",
                    gridcolor="#eee",
                    side="top",
                    fixedrange=True,
                ),
                yaxis=dict(
                    showline=True,
                    zeroline=False,
                    fixedrange=True,
                    linecolor="black",
                    automargin=True,
                ),
                plot_bgcolor="white",
            ),
        )

    def plot_influence(self, X_test, y_pred, colors=None, yrange=None, size=None):
        """Plot the influence of the model for the features in `X_test`.

        Args:
            X_test (pd.DataFrame or np.array): See `Explainer.explain_influence()`.
            y_pred (pd.DataFrame or pd.Series): See `Explainer.explain_influence()`.
            colors (dict, optional): A dictionary that maps features to colors.
                Default is `None` and the colors are choosen automatically.
            yrange (list, optional): A two-item list `[low, high]`. Default is
                `None` and the range is based on the data.

        Returns:
            plotly.graph_objs.Figure:
                A Plotly figure. It shows automatically in notebook cells but you
                can also call the `.show()` method to plot multiple charts in the
                same cell.

        Examples:
            >>> explainer.plot_influence(X_test, y_pred)
            >>> explainer.plot_influence(X_test, y_pred, colors=dict(
            ...     x0="blue",
            ...     x1="red",
            ... ))
            >>> explainer.plot_influence(X_test, y_pred, yrange=[0.5, 1])
        """
        explanation = self.explain_influence(X_test, y_pred)
        labels = explanation["label"].unique()
        if len(labels) > 1:
            raise ValueError("Cannot plot multiple labels")
        y_label = f"Average '{labels[0]}'"
        return self._plot_explanation(
            explanation, "influence", y_label, colors=colors, yrange=yrange, size=size
        )

    def plot_influence_ranking(self, X_test, y_pred, n_features=None, colors=None):
        """Plot the ranking of the features based on their influence.

        Args:
            X_test (pd.DataFrame or np.array): See `Explainer.explain_influence()`.
            y_pred (pd.DataFrame or pd.Series): See `Explainer.explain_influence()`.
            n_features (int, optional): The number of features to plot. With the
                default (`None`), all of them are shown. For a positive value,
                we keep the `n_features` first features (the most impactful). For
                a negative value, we keep the `n_features` last features.
            colors (dict, optional): See `Explainer.plot_influence()`.

        Returns:
            plotly.graph_objs.Figure:
                A Plotly figure. It shows automatically in notebook cells but you
                can also call the `.show()` method to plot multiple charts in the
                same cell.
        """
        ranking = self.rank_by_influence(X_test=X_test, y_pred=y_pred)
        return self._plot_ranking(
            ranking=ranking,
            score_column="importance",
            title="Importance",
            n_features=n_features,
            colors=colors,
        )

    def plot_performance(
        self, X_test, y_test, y_pred, metric, colors=None, yrange=None, size=None
    ):
        """Plot the performance of the model for the features in `X_test`.

        Args:
            X_test (pd.DataFrame or np.array): See `Explainer.explain_performance()`.
            y_test (pd.DataFrame or pd.Series): See `Explainer.explain_performance()`.
            y_pred (pd.DataFrame or pd.Series): See `Explainer.explain_performance()`.
            metric (callable): See `Explainer.explain_performance()`.
            colors (dict, optional): See `Explainer.plot_influence()`.
            yrange (list, optional): See `Explainer.plot_influence()`.

        Returns:
            plotly.graph_objs.Figure:
                A Plotly figure. It shows automatically in notebook cells but you
                can also call the `.show()` method to plot multiple charts in the
                same cell.
        """
        metric_name = self.get_metric_name(metric)
        explanation = self.explain_performance(
            X_test=X_test, y_test=y_test, y_pred=y_pred, metric=metric
        )
        if yrange is None:
            if explanation[metric_name].between(0, 1).all():
                yrange = [0, 1]

        return self._plot_explanation(
            explanation,
            metric_name,
            y_label=f"Average {metric_name}",
            colors=colors,
            yrange=yrange,
            size=size,
        )

    def plot_performance_ranking(
        self, X_test, y_test, y_pred, metric, criterion, n_features=None, colors=None
    ):
        """Plot the performance of the model for the features in `X_test`.

        Args:
            X_test (pd.DataFrame or np.array): See `Explainer.explain_performance()`.
            y_test (pd.DataFrame or pd.Series): See `Explainer.explain_performance()`.
            y_pred (pd.DataFrame or pd.Series): See `Explainer.explain_performance()`.
            metric (callable): See `Explainer.explain_performance()`.
            criterion (str): Either "min" or "max" to determine whether, for a
                given feature, we keep the worst or the best performance for all
                the values taken by the mean. See `Explainer.rank_by_performance()`.
            n_features (int, optional): The number of features to plot. With the
                default (`None`), all of them are shown. For a positive value,
                we keep the `n_features` first features (the most impactful). For
                a negative value, we keep the `n_features` last features.
            colors (dict, optional): See `Explainer.plot_influence_ranking()`.

        Returns:
            plotly.graph_objs.Figure:
                A Plotly figure. It shows automatically in notebook cells but you
                can also call the `.show()` method to plot multiple charts in the
                same cell.
        """
        metric_name = self.get_metric_name(metric)
        ranking = self.rank_by_performance(
            X_test=X_test, y_test=y_test, y_pred=y_pred, metric=metric
        )
        return self._plot_ranking(
            ranking=ranking,
            score_column=criterion,
            title=f"{criterion} {metric_name}",
            n_features=n_features,
            colors=colors,
        )<|MERGE_RESOLUTION|>--- conflicted
+++ resolved
@@ -20,11 +20,6 @@
 CAT_COL_SEP = " = "
 
 
-<<<<<<< HEAD
-class ConvergenceWarning(UserWarning):
-    """Custom warning to capture convergence problems."""
-
-
 class ConvergenceSuccess(Exception):
     """Custom warning to capture convergence success.
 
@@ -58,8 +53,6 @@
         return f, np.array([g])
 
 
-=======
->>>>>>> 2def7ce5
 def compute_ksis(x, target_means, max_iterations, tol):
     """Find good ksis for a variable and given target means.
 
@@ -102,14 +95,8 @@
         if not success:
             warnings.warn(
                 message=(
-<<<<<<< HEAD
                     f"convergence warning for {x.name}, with target mean {target_mean}:\n\n" +
                     str(res)
-=======
-                    f"gradient descent failed to converge after {max_iterations} iterations "
-                    + f"(name={x.name}, mean={mean}, target_mean={target_mean}, "
-                    + f"current_mean={current_mean}, grad={grad}, hess={hess}, step={step}, ksi={ksi})"
->>>>>>> 2def7ce5
                 ),
                 category=ConvergenceWarning,
             )
